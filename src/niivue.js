import { Shader } from "./shader.js";
import * as mat from "gl-matrix";
import { vertSliceShader, fragSliceShader } from "./shader-srcs.js";
import { vertLineShader, fragLineShader } from "./shader-srcs.js";
import { vertRenderShader, fragRenderShader } from "./shader-srcs.js";
import { vertColorbarShader, fragColorbarShader } from "./shader-srcs.js";
import { vertFontShader, fragFontShader } from "./shader-srcs.js";
import {
  vertOrientShader,
  vertPassThroughShader,
  fragPassThroughShader,
  fragOrientShaderU,
  fragOrientShaderI,
  fragOrientShaderF,
  fragOrientShader,
  fragOrientShaderAtlas,
  fragRGBOrientShader,
  vertMeshShader,
  fragMeshShader,
  vertSurfaceShader,
  fragSurfaceShader,
  fragDepthPickingShader,
  fragVolumePickingShader,
} from "./shader-srcs.js";
import * as cmaps from "./cmaps";
import { Subject } from "rxjs";
import { NiivueObject3D } from "./niivue-object3D.js";
import { NiivueShader3D } from "./niivue-shader3D";
import { NVImage } from "./nvimage.js";
import { NVMesh } from "./nvmesh.js";
export { NVMesh } from "./nvmesh.js";
export { NVImage } from "./nvimage";
import { Log } from "./logger";
import defaultFontPNG from "./fonts/Roboto-Regular.png";
import defaultFontMetrics from "./fonts/Roboto-Regular.json";

const log = new Log();

/**
 * @class Niivue
 * @type Niivue
 * @description
 * Niivue can be attached to a canvas. An instance of Niivue contains methods for
 * loading and rendering NIFTI image data in a WebGL 2.0 context.
 * @constructor
 * @param {object} [options] options object to set modifiable Niivue properties
 * @param {number} [options.textHeight=0.3] the text height for orientation labels (0 to 1). Zero for no text labels
 * @param {number} [options.colorbarHeight=0.05] size of colorbar. 0 for no colorbars, fraction of Nifti j dimension
 * @param {number} [options.colorBarMargin=0.05] padding around colorbar when displayed
 * @param {number} [options.crosshairWidth=1] crosshair size. Zero for no crosshair
 * @param {array}  [options.backColor=[0,0,0,1]] the background color. RGBA values from 0 to 1. Default is black
 * @param {array}  [options.crosshairColor=[1,0,0,1]] the crosshair color. RGBA values from 0 to 1. Default is red
 * @param {array}  [options.selectionBoxColor=[1,1,1,0.5]] the selection box color when the intensty selection box is shown (right click and drag). RGBA values from 0 to 1. Default is transparent white
 * @param {array}  [options.clipPlaneColor=[1,1,1,0.5]] the color of the visible clip plane. RGBA values from 0 to 1. Default is white
 * @param {boolean} [options.trustCalMinMax=true] true/false whether to trust the nifti header values for cal_min and cal_max. Trusting them results in faster loading because we skip computing these values from the data
 * @param {string} [options.clipPlaneHotKey="KeyC"] the keyboard key used to cycle through clip plane orientations. The default is "c"
 * @param {string} [options.viewModeHotKey="KeyV"] the keyboard key used to cycle through view modes. The default is "v"
 * @param {number} [options.keyDebounceTime=50] the keyUp debounce time in milliseconds. The default is 50 ms. You must wait this long before a new hot-key keystroke will be registered by the event listener
 * @param {boolean} [options.isRadiologicalConvention=false] whether or not to use radiological convention in the display
 * @param {string} [options.logging=false] turn on logging or not (true/false)
 * @param {string} [options.loadingText="waiting on images..."] the loading text to display when there is a blank canvas and no images
 * @param {boolean} [options.dragAndDropEnabled=true] whether or not to allow file and url drag and drop on the canvas
 * @example
 * let niivue = new Niivue({crosshairColor: [0,1,0,0.5], textHeight: 0.5}) // a see-through green crosshair, and larger text labels
 */
export const Niivue = function (options = {}) {
  this.opts = {}; // will be populate with opts or defaults when a new Niivue object instance is created
  this.defaults = {
    textHeight: 0.06, // 0 for no text, fraction of canvas min(height,width)
    colorbarHeight: 0.05, // 0 for no colorbars, fraction of Nifti j dimension
    crosshairWidth: 1, // 0 for no crosshairs
    show3Dcrosshair: false,
    backColor: [0, 0, 0, 1],
    crosshairColor: [1, 0, 0, 1],
    selectionBoxColor: [1, 1, 1, 0.5],
    clipPlaneColor: [0.7, 0, 0.7, 0.5],
    colorBarMargin: 0.05, // x axis margin arount color bar, clip space coordinates
    trustCalMinMax: true, // trustCalMinMax: if true do not calculate cal_min or cal_max if set in image header. If false, always calculate display intensity range.
    clipPlaneHotKey: "KeyC", // keyboard short cut to activate the clip plane
    viewModeHotKey: "KeyV", // keyboard shortcut to switch view modes
    keyDebounceTime: 50, // default debounce time used in keyup listeners
    isNearestInterpolation: false,
    isAtlasOutline: false,
    isRadiologicalConvention: false,
    logging: false,
    loadingText: "waiting for images...",
    dragAndDropEnabled: true,
  };

  this.canvas = null; // the canvas element on the page
  this.gl = null; // the gl context
  this.colormapTexture = null;
  this.volumeTexture = null;
  this.overlayTexture = null;
  this.overlayTextureID = [];
  this.sliceShader = null;
  this.lineShader = null;
  this.renderShader = null;
  this.pickingShader = null;
  this.colorbarShader = null;
  this.fontShader = null;
  this.passThroughShader = null;
  this.orientShaderAtlasU = null;
  this.orientShaderU = null;
  this.orientShaderI = null;
  this.orientShaderF = null;
  this.orientShaderRGBU = null;
  this.surfaceShader = null;
  this.meshShader = null;
  this.genericVAO = null; //used for 2D slices, 2D lines, 2D Fonts
  this.unusedVAO = null;
  this.hackVAO = null;

  this.crosshairs3D = null;
  this.pickingSurfaceShader = null;

  this.DEFAULT_FONT_GLYPH_SHEET = defaultFontPNG; //"/fonts/Roboto-Regular.png";
  this.DEFAULT_FONT_METRICS = defaultFontMetrics; //"/fonts/Roboto-Regular.json";
  this.fontMets = null;
  this.sliceTypeAxial = 0;
  this.sliceTypeCoronal = 1;
  this.sliceTypeSagittal = 2;
  this.sliceTypeMultiplanar = 3;
  this.sliceTypeRender = 4;
  this.sliceType = this.sliceTypeMultiplanar; // sets current view in webgl canvas
  this.scene = {};
  this.syncOpts = {};
  this.scene.renderAzimuth = 110; //-45;
  this.scene.renderElevation = 10; //-165; //15;
  this.scene.crosshairPos = [0.5, 0.5, 0.5];
  this.scene.clipPlane = [0, 0, 0, 0];
  this.scene.clipPlaneDepthAziElev = [2, 0, 0];
  this.scene.mousedown = false;
  this.scene.touchdown = false;
  this.scene.mouseButtonLeft = 0;
  this.scene.mouseButtonRight = 2;
  this.scene.mouseButtonLeftDown = false;
  this.scene.mouseButtonRightDown = false;
  this.scene.mouseDepthPicker = false;
  this.scene.prevX = 0;
  this.scene.prevY = 0;
  this.scene.currX = 0;
  this.scene.currY = 0;
  this.back = {}; // base layer; defines image space to work in. Defined as this.volumes[0] in Niivue.loadVolumes
  this.overlays = []; // layers added on top of base image (e.g. masks or stat maps). Essentially everything after this.volumes[0] is an overlay. So is this necessary?
  this.volumes = []; // all loaded images. Can add in the ability to push or slice as needed
  this.meshes = [];
  this.volScaleMultiplier = 1.0;
  this.volScale = [];
  this.vox = [];
  this.mousePos = [0, 0];
  this.numScreenSlices = 0; // e.g. for multiplanar view, 3 simultaneous slices: axial, coronal, sagittal
  this.screenSlices = [
    //location and type of each 2D slice on screen, allows clicking to detect position
    { leftTopWidthHeight: [1, 0, 0, 1], axCorSag: this.sliceTypeAxial },
    { leftTopWidthHeight: [1, 0, 0, 1], axCorSag: this.sliceTypeAxial },
    { leftTopWidthHeight: [1, 0, 0, 1], axCorSag: this.sliceTypeAxial },
    { leftTopWidthHeight: [1, 0, 0, 1], axCorSag: this.sliceTypeAxial },
  ];
  this.isDragging = false;
  this.dragStart = [0.0, 0.0];
  this.dragEnd = [0.0, 0.0];
  this.dragClipPlaneStartDepthAziElev = [0, 0, 0];
  this.lastTwoTouchDistance = 0;
  this.otherNV = null; // another niivue instance that we wish to sync postion with
  this.volumeObject3D = null;
  this.intensityRange$ = new Subject(); // an array
  this.scene.location$ = new Subject(); // object with properties: {mm: [N N N], vox: [N N N], frac: [N N N]}
  this.scene.loading$ = new Subject(); // whether or not the scene is loading
  this.imageLoaded$ = new Subject();
  this.currentClipPlaneIndex = 0;
  this.lastCalled = new Date().getTime();
  this.multiTouchGesture = false;
  this.gestureInterval = null;
  this.selectedObjectId = -1;
  this.CLIP_PLANE_ID = 1;
  this.VOLUME_ID = 254;
  this.DISTANCE_FROM_CAMERA = -0.54;

  this.initialized = false;
  // loop through known Niivue properties
  // if the user supplied opts object has a
  // property listed in the known properties, then set
  // Niivue.opts.<prop> to that value, else apply defaults.
  for (let prop in this.defaults) {
    this.opts[prop] =
      options[prop] === undefined ? this.defaults[prop] : options[prop];
  }

  this.loadingText = this.opts.loadingText;

  log.setLogLevel(this.opts.logging);

  // maping of keys (event strings) to rxjs subjects
  this.eventsToSubjects = {
    location: this.scene.location$,
    loading: this.scene.loading$,
    imageLoaded: this.imageLoaded$,
    intensityRange: this.intensityRange$,
  };

  // rxjs subscriptions. Keeping a reference array like this allows us to unsubscribe later
  this.subscriptions = [];
};

/**
 * attach the Niivue instance to the webgl2 canvas by element id
 * @param {string} id the id of an html canvas element
 * @example niivue = new Niivue().attachTo('gl')
 * @example niivue.attachTo('gl')
 */
Niivue.prototype.attachTo = async function (id) {
  await this.attachToCanvas(document.getElementById(id));
  log.debug("attached to element with id: ", id);
  return this;
}; // attachTo

// on handles matching event strings (event) with know rxjs subjects within NiiVue.
// if the event string exists (e.g. 'location') then the corrsponding rxjs subject reference
// is extracted from this.eventsToSubjects and the callback passed as the second argument to NiiVue.on
// is added to the subsciptions to the next method. These callbacks are called whenever subject.next is called within
// various NiiVue methods.

/**
 * register a callback function to run when known Niivue events happen
 * @param {("location")} event the name of the event to watch for. Event names are shown in the type column
 * @param {function} callback the function to call when the event happens
 * @example
 * niivue = new Niivue()
 *
 * // 'location' update event is fired when the crosshair changes position via user input
 * function doSomethingWithLocationData(data){
 *    // data has the shape {mm: [N, N, N], vox: [N, N, N], frac: [N, N, N], values: this.volumes.map(v => {return val})}
 *    //...
 * }
 * niivue.on('location', doSomethingWithLocationData)
 * niivue.on('intensityRange', callback)
 * niivue.on('imageLoaded', callback)
 */
Niivue.prototype.on = function (event, callback) {
  let knownEvents = Object.keys(this.eventsToSubjects);
  if (knownEvents.indexOf(event) == -1) {
    return;
  }
  let subject = this.eventsToSubjects[event];
  let subscription = subject.subscribe({
    next: (data) => callback(data),
  });
  this.subscriptions.push({ [event]: subscription });
};

/**
 * off unsubscribes events and subjects (the opposite of on)
 * @param {("location")} event the name of the event to watch for. Event names are shown in the type column
 * @example
 * niivue = new Niivue()
 * niivue.off('location')
 */
Niivue.prototype.off = function (event) {
  let knownEvents = Object.keys(this.eventsToSubjects);
  if (knownEvents.indexOf(event) == -1) {
    return;
  }
  let nsubs = this.subscriptions.length;
  for (let i = 0; i < nsubs; i++) {
    let key = Object.keys(this.subscriptions[i])[0];
    if (key === event) {
      this.subscriptions[i][event].unsubscribe();
      this.subscriptions.splice(i, 1);
      return;
    }
  }
};

/**
 * attach the Niivue instance to a canvas element directly
 * @param {object} canvas the canvas element reference
 * @example
 * niivue = new Niivue()
 * niivue.attachToCanvas(document.getElementById(id))
 */
Niivue.prototype.attachToCanvas = async function (canvas) {
  this.canvas = canvas;
  this.gl = this.canvas.getContext("webgl2");
  if (!this.gl) {
    alert(
      "unable to get webgl2 context. Perhaps this browser does not support webgl2"
    );
    log.warn(
      "unable to get webgl2 context. Perhaps this browser does not support webgl2"
    );
  }

  // set parent background container to black (default empty canvas color)
  // avoids white cube around image in 3D render mode
  this.canvas.parentElement.style.backgroundColor = "black";
  // fill all space in parent
  this.canvas.style.width = "100%";
  this.canvas.style.height = "100%";
  this.canvas.width = this.canvas.offsetWidth;
  this.canvas.height = this.canvas.offsetHeight;

  window.addEventListener("resize", this.resizeListener.bind(this)); // must bind 'this' niivue object or else 'this' becomes 'window'
  this.registerInteractions(); // attach mouse click and touch screen event handlers for the canvas

  await this.init();
  this.drawScene();
  return this;
};

/**
 * Sync the scene controls (orientation, crosshair location, etc.) from one Niivue instance to another. useful for using one canvas to drive another.
 * @param {object} otherNV the other Niivue instance that is the main controller
 * @example
 * niivue1 = new Niivue()
 * niivue2 = new Niivue()
 * niivue2.syncWith(niivue1)
 */
Niivue.prototype.syncWith = function (
  otherNV,
  syncOpts = { "2d": true, "3d": true }
) {
  // this.scene.renderAzimuth = 120;
  // this.scene.renderElevation = 15;
  // this.scene.crosshairPos = [0.5, 0.5, 0.5];
  // this.scene.clipPlane = [0, 0, 0, 0];
  this.otherNV = otherNV;
  this.syncOpts = syncOpts;
};

Niivue.prototype.sync = function () {
  if (!this.otherNV || typeof this.otherNV === "undefined") {
    return;
  }
  let thisMM = this.frac2mm(this.scene.crosshairPos);
  if (this.syncOpts["2d"]) {
    this.otherNV.scene.crosshairPos = this.otherNV.mm2frac(thisMM);
  }
  if (this.syncOpts["3d"]) {
    this.otherNV.scene.renderAzimuth = this.scene.renderAzimuth;
    this.otherNV.scene.renderElevation = this.scene.renderElevation;
  }
  this.otherNV.drawScene();
};

/* Not documented publicly for now
 * test if two arrays have equal values for each element
 * @param {Array} a the first array
 * @param {Array} b the second array
 * @example Niivue.arrayEquals(a, b)
 */
Niivue.prototype.arrayEquals = function (a, b) {
  return (
    Array.isArray(a) &&
    Array.isArray(b) &&
    a.length === b.length &&
    a.every((val, index) => val === b[index])
  );
};

//handle window resizing
// note: no test yet
Niivue.prototype.resizeListener = function () {
  this.canvas.style.width = "100%";
  this.canvas.style.height = "100%";
  this.canvas.width = this.canvas.offsetWidth;
  this.canvas.height = this.canvas.offsetHeight;

  this.drawScene();
};

/* Not included in public docs
 * The following two functions are to address offset issues
 * https://stackoverflow.com/questions/42309715/how-to-correctly-pass-mouse-coordinates-to-webgl
 * note:  no test yet
 */
Niivue.prototype.getRelativeMousePosition = function (event, target) {
  target = target || event.target;
  var rect = target.getBoundingClientRect();

  return {
    x: event.clientX - rect.left,
    y: event.clientY - rect.top,
  };
};

// not included in public docs
// assumes target or event.target is canvas
// note: no test yet
Niivue.prototype.getNoPaddingNoBorderCanvasRelativeMousePosition = function (
  event,
  target
) {
  target = target || event.target;
  var pos = this.getRelativeMousePosition(event, target);

  pos.x = (pos.x * target.width) / target.clientWidth;
  pos.y = (pos.y * target.height) / target.clientHeight;

  return pos;
};

// not included in public docs
// handler for context menu (right click)
// here, we disable the normal context menu so that
// we can use some custom right click events
// note: no test yet
Niivue.prototype.mouseContextMenuListener = function (e) {
  e.preventDefault();
};

// not included in public docs
// handler for all mouse button presses
// note: no test yet
Niivue.prototype.mouseDownListener = function (e) {
  e.preventDefault();
  // var rect = this.canvas.getBoundingClientRect();
  this.scene.mousedown = true;
  if (e.button === this.scene.mouseButtonLeft) {
    this.scene.mouseButtonLeftDown = true;
    this.mouseLeftButtonHandler(e);
  } else if (e.button === this.scene.mouseButtonRight) {
    this.scene.mouseButtonRightDown = true;
    this.mouseRightButtonHandler(e);
  }
};

// not included in public docs
// handler for mouse left button down
// note: no test yet
Niivue.prototype.mouseLeftButtonHandler = function (e) {
  let pos = this.getNoPaddingNoBorderCanvasRelativeMousePosition(
    e,
    this.gl.canvas
  );
  this.mouseClick(pos.x, pos.y);
  this.mouseDown(pos.x, pos.y);
};

// not included in public docs
// handler for mouse right button down
// note: no test yet
Niivue.prototype.mouseRightButtonHandler = function (e) {
  this.isDragging = true;
  let pos = this.getNoPaddingNoBorderCanvasRelativeMousePosition(
    e,
    this.gl.canvas
  );
  this.dragStart[0] = pos.x;
  this.dragStart[1] = pos.y;
  this.dragClipPlaneStartDepthAziElev = this.scene.clipPlaneDepthAziElev;
  return;
};

// not included in public docs
Niivue.prototype.calculateMinMaxVoxIdx = function (array) {
  if (array.length > 2) {
    throw new Error("array must not contain more than two values");
  }
  return [
    Math.floor(Math.min(array[0], array[1])),
    Math.floor(Math.max(array[0], array[1])),
  ];
};

// not included in public docs
function intensityRaw2Scaled(hdr, raw) {
  if (hdr.scl_slope === 0) hdr.scl_slope = 1.0;
  return raw * hdr.scl_slope + hdr.scl_inter;
}

// not included in public docs
// note: no test yet
Niivue.prototype.calculateNewRange = function (volIdx = 0) {
  if (this.sliceType === this.sliceTypeRender) {
    return;
  }
  if (
    this.dragStart[0] === this.dragEnd[0] &&
    this.dragStart[1] === this.dragEnd[1]
  )
    return;
  // calculate our box
  let frac = this.canvasPos2frac([this.dragStart[0], this.dragStart[1]]);
  let startVox = this.frac2vox(frac, volIdx);

  frac = this.canvasPos2frac([this.dragEnd[0], this.dragEnd[1]]);
  let endVox = this.frac2vox(frac, volIdx);

  let hi = -Number.MAX_VALUE,
    lo = Number.MAX_VALUE;
  let xrange;
  let yrange;
  let zrange;

  xrange = this.calculateMinMaxVoxIdx([startVox[0], endVox[0]]);
  yrange = this.calculateMinMaxVoxIdx([startVox[1], endVox[1]]);
  zrange = this.calculateMinMaxVoxIdx([startVox[2], endVox[2]]);

  // for our constant dimension we add one so that the for loop runs at least once
  if (startVox[0] - endVox[0] === 0) {
    xrange[1] = startVox[0] + 1;
  } else if (startVox[1] - endVox[1] === 0) {
    yrange[1] = startVox[1] + 1;
  } else if (startVox[2] - endVox[2] === 0) {
    zrange[1] = startVox[2] + 1;
  }

  const hdr = this.volumes[volIdx].hdr;
  const img = this.volumes[volIdx].img;

  const xdim = hdr.dims[1];
  const ydim = hdr.dims[2];
  for (let z = zrange[0]; z < zrange[1]; z++) {
    let zi = z * xdim * ydim;
    for (let y = yrange[0]; y < yrange[1]; y++) {
      let yi = y * xdim;
      for (let x = xrange[0]; x < xrange[1]; x++) {
        let index = zi + yi + x;
        if (lo > img[index]) {
          lo = img[index];
        }
        if (hi < img[index]) {
          hi = img[index];
        }
      }
    }
  }
  if (lo >= hi) return; //no variability or outside volume
  var mnScale = intensityRaw2Scaled(hdr, lo);
  var mxScale = intensityRaw2Scaled(hdr, hi);
  this.volumes[volIdx].cal_min = mnScale;
  this.volumes[volIdx].cal_max = mxScale;
  this.intensityRange$.next(this.volumes[volIdx]); //reference to volume to access cal_min and cal_max
};

// not included in public docs
// handler for mouse button up (all buttons)
// note: no test yet
Niivue.prototype.mouseUpListener = function () {
  this.scene.mousedown = false;
  this.scene.mouseButtonRightDown = false;
  this.scene.mouseButtonLeftDown = false;
  if (this.isDragging) {
    this.isDragging = false;
    this.calculateNewRange();
    this.refreshLayers(this.volumes[0], 0, this.volumes.length);
  }
  this.drawScene();
};

// not included in public docs
Niivue.prototype.checkMultitouch = function (e) {
  if (this.scene.touchdown && !this.multiTouchGesture) {
    var rect = this.canvas.getBoundingClientRect();
    this.mouseClick(
      e.touches[0].clientX - rect.left,
      e.touches[0].clientY - rect.top
    );
    this.mouseDown(
      e.touches[0].clientX - rect.left,
      e.touches[0].clientY - rect.top
    );
  }
};

// not included in public docs
// handler for single finger touch event (like mouse down)
// note: no test yet
Niivue.prototype.touchStartListener = function (e) {
  e.preventDefault();
  this.scene.touchdown = true;
  if (this.scene.touchdown && e.touches.length < 2) {
    this.multiTouchGesture = false;
  } else {
    this.multiTouchGesture = true;
  }

  setTimeout(this.checkMultitouch.bind(this), 1, e);
};

// not included in public docs
// handler for touchend (finger lift off screen)
// note: no test yet
Niivue.prototype.touchEndListener = function () {
  this.scene.touchdown = false;
  this.lastTwoTouchDistance = 0;
  this.multiTouchGesture = false;
};

// not included in public docs
// handler for mouse move over canvas
// note: no test yet
Niivue.prototype.mouseMoveListener = function (e) {
  // move crosshair and change slices if mouse click and move
  if (this.scene.mousedown) {
    let pos = this.getNoPaddingNoBorderCanvasRelativeMousePosition(
      e,
      this.gl.canvas
    );
    if (this.scene.mouseButtonLeftDown) {
      this.mouseClick(pos.x, pos.y);
      this.mouseMove(pos.x, pos.y);
    } else if (this.scene.mouseButtonRightDown) {
      this.dragEnd[0] = pos.x;
      this.dragEnd[1] = pos.y;
    }
    this.drawScene();
    this.scene.prevX = this.scene.currX;
    this.scene.prevY = this.scene.currY;
  }
};

// not included in public docs
// note: should update this to accept a volume index to reset a selected volume rather than only the background (TODO)
// reset brightness and contrast to global min and max
// note: no test yet
Niivue.prototype.resetBriCon = function () {
  //this.volumes[0].cal_min = this.volumes[0].global_min;
  //this.volumes[0].cal_max = this.volumes[0].global_max;

  // don't reset bri/con if the user is in 3D mode and double clicks
  if (this.sliceType === this.sliceTypeRender) {
    this.scene.mouseDepthPicker = true;
    this.drawScene();
    return;
  }
  this.volumes[0].cal_min = this.volumes[0].robust_min;
  this.volumes[0].cal_max = this.volumes[0].robust_max;
  this.intensityRange$.next(this.volumes[0]);
  this.refreshLayers(this.volumes[0], 0, this.volumes.length);
  this.drawScene();
};

// not included in public docs
// handler for touch move (moving finger on screen)
// note: no test yet
Niivue.prototype.touchMoveListener = function (e) {
  if (this.scene.touchdown && e.touches.length < 2) {
    var rect = this.canvas.getBoundingClientRect();
    this.mouseClick(
      e.touches[0].clientX - rect.left,
      e.touches[0].clientY - rect.top
    );
    this.mouseMove(
      e.touches[0].clientX - rect.left,
      e.touches[0].clientY - rect.top
    );
  } else {
    // Check this event for 2-touch Move/Pinch/Zoom gesture
    this.handlePinchZoom(e);
  }
};

// not included in public docs
Niivue.prototype.handlePinchZoom = function (e) {
  if (e.targetTouches.length == 2 && e.changedTouches.length == 2) {
    var dist = Math.hypot(
      e.touches[0].pageX - e.touches[1].pageX,
      e.touches[0].pageY - e.touches[1].pageY
    );

    var rect = this.canvas.getBoundingClientRect();
    this.mousePos = [
      e.touches[0].clientX - rect.left,
      e.touches[0].clientY - rect.top,
    ];

    // scroll 2D slices
    if (dist < this.lastTwoTouchDistance) {
      // this.volScaleMultiplier = Math.max(0.5, this.volScaleMultiplier * 0.95);
      this.sliceScroll2D(
        -0.01,
        e.touches[0].clientX - rect.left,
        e.touches[0].clientY - rect.top
      );
    } else {
      // this.volScaleMultiplier = Math.min(2.0, this.volScaleMultiplier * 1.05);
      this.sliceScroll2D(
        0.01,
        e.touches[0].clientX - rect.left,
        e.touches[0].clientY - rect.top
      );
    }
    // this.drawScene();
    this.lastTwoTouchDistance = dist;
  }
};

// not included in public docs
// handler for keyboard shortcuts
Niivue.prototype.keyUpListener = function (e) {
  if (e.code === this.opts.clipPlaneHotKey) {
    if (this.sliceType != this.sliceTypeRender) {
      return;
    }
    let now = new Date().getTime();
    let elapsed = now - this.lastCalled;
    if (elapsed > this.opts.keyDebounceTime) {
      this.currentClipPlaneIndex = (this.currentClipPlaneIndex + 1) % 7;
      switch (this.currentClipPlaneIndex) {
        case 0: //NONE
          this.scene.clipPlaneDepthAziElev = [2, 0, 0];
          break;
        case 1: //left a 270 e 0
          //this.scene.clipPlane = [1, 0, 0, 0];
          this.scene.clipPlaneDepthAziElev = [0, 270, 0];
          break;
        case 2: //right a 90 e 0
          this.scene.clipPlaneDepthAziElev = [0, 90, 0];
          break;
        case 3: //posterior a 0 e 0
          this.scene.clipPlaneDepthAziElev = [0, 0, 0];
          break;
        case 4: //anterior a 0 e 0
          this.scene.clipPlaneDepthAziElev = [0, 180, 0];
          break;
        case 5: //inferior a 0 e -90
          this.scene.clipPlaneDepthAziElev = [0, 0, -90];
          break;
        case 6: //superior: a 0 e 90'
          this.scene.clipPlaneDepthAziElev = [0, 0, 90];
          break;
      }
      this.setClipPlane(this.scene.clipPlaneDepthAziElev);
      // e.preventDefault();
    }
    this.lastCalled = now;
  } else if (e.code === this.opts.viewModeHotKey) {
    let now = new Date().getTime();
    let elapsed = now - this.lastCalled;
    if (elapsed > this.opts.keyDebounceTime) {
      this.setSliceType((this.sliceType + 1) % 5); // 5 total slice types
      this.lastCalled = now;
    }
  }
};

// not included in public docs
// handler for scroll wheel events (slice scrolling)
// note: no test yet
Niivue.prototype.wheelListener = function (e) {
  // scroll 2D slices
  e.preventDefault();
  e.stopPropagation();
  var rect = this.canvas.getBoundingClientRect();
  if (e.deltaY < 0) {
    this.sliceScroll2D(-0.01, e.clientX - rect.left, e.clientY - rect.top);
  } else {
    this.sliceScroll2D(0.01, e.clientX - rect.left, e.clientY - rect.top);
  }
};

// not included in public docs
// setup interactions with the canvas. Mouse clicks and touches
// note: no test yet
Niivue.prototype.registerInteractions = function () {
  // add mousedown
  this.canvas.addEventListener("mousedown", this.mouseDownListener.bind(this));
  // add mouseup
  this.canvas.addEventListener("mouseup", this.mouseUpListener.bind(this));
  // add mouse move
  this.canvas.addEventListener("mousemove", this.mouseMoveListener.bind(this));

  // add touchstart
  this.canvas.addEventListener(
    "touchstart",
    this.touchStartListener.bind(this)
  );
  // add touchend
  this.canvas.addEventListener("touchend", this.touchEndListener.bind(this));
  // add touchmove
  this.canvas.addEventListener("touchmove", this.touchMoveListener.bind(this));

  // add scroll wheel
  this.canvas.addEventListener("wheel", this.wheelListener.bind(this));
  // add context event disabler
  this.canvas.addEventListener(
    "contextmenu",
    this.mouseContextMenuListener.bind(this)
  );

  // add double click
  this.canvas.addEventListener("dblclick", this.resetBriCon.bind(this));

  //  drag and drop support
  this.canvas.addEventListener(
    "dragenter",
    this.dragEnterListener.bind(this),
    false
  );
  this.canvas.addEventListener(
    "dragover",
    this.dragOverListener.bind(this),
    false
  );
  this.canvas.addEventListener("drop", this.dropListener.bind(this), false);

  // add keyup
  this.canvas.setAttribute("tabindex", 0);
  this.canvas.addEventListener("keyup", this.keyUpListener.bind(this), false);
  this.canvas.focus();
};

// not included in public docs
Niivue.prototype.dragEnterListener = function (e) {
  e.stopPropagation();
  e.preventDefault();
};

// not included in public docs
Niivue.prototype.dragOverListener = function (e) {
  e.stopPropagation();
  e.preventDefault();
};

// not included in public docs
Niivue.prototype.dropListener = async function (e) {
  e.stopPropagation();
  e.preventDefault();
  // don't do anything if drag and drop has been turned off
  if (!this.opts.dragAndDropEnabled) {
    return;
  }

  const dt = e.dataTransfer;
  const url = dt.getData("text/uri-list");
  if (url) {
    let volume = await NVImage.loadFromUrl(url);
    this.setVolume(volume);
  } else {
    const files = dt.files;
    if (files.length > 0) {
      // adding or replacing
      if (!e.shiftKey) {
        this.volumes = [];
        this.overlays = [];
      }

      for (const file of files) {
        let volume = await NVImage.loadFromFile(file);
        this.addVolume(volume);
      }
    }
  }
};

Niivue.prototype.setRadiologicalConvention = function (
  isRadiologicalConvention
) {
  this.opts.isRadiologicalConvention = isRadiologicalConvention;
};

Niivue.prototype.getRadiologicalConvention = function () {
  return this.opts.isRadiologicalConvention;
};

/**
 * add a new volume to the canvas
 * @param {NVImage} volume the new volume to add to the canvas
 * @example
 * niivue = new Niivue()
 * niivue.addVolume(NVImage.loadFromUrl('./someURL.nii.gz'))
 */
Niivue.prototype.addVolume = function (volume) {
  this.volumes.push(volume);
  let idx = this.volumes.length === 1 ? 0 : this.volumes.length - 1;
  this.setVolume(volume, idx);
  this.imageLoaded$.next(volume); // pass reference to the loaded NVImage (the volume)
};

/**
 * add a new mesh to the canvas
 * @param {NVMesh} mesh the new mesh to add to the canvas
 * @example
 * niivue = new Niivue()
 * niivue.addMesh(NVMesh.loadFromUrl('./someURL.gii'))
 */
Niivue.prototype.addMesh = function (mesh) {
  this.meshes.push(mesh);
  let idx = this.meshes.length === 1 ? 0 : this.meshes.length - 1;
  this.setMesh(mesh, idx);
  this.imageLoaded$.next(mesh); // pass reference to the loaded NVImage (the volume)
};

/**
 * get the index of a volume by its unique id. unique ids are assigned to the NVImage.id property when a new NVImage is created.
 * @param {string} id the id string to search for
 * @example
 * niivue = new Niivue()
 * niivue.getVolumeIndexByID(someVolume.id)
 */
Niivue.prototype.getVolumeIndexByID = function (id) {
  let n = this.volumes.length;
  for (let i = 0; i < n; i++) {
    let id_i = this.volumes[i].id;
    if (id_i === id) {
      return i;
    }
  }
  return -1; // -1 signals that no valid index was found for a volume with the given id
};

Niivue.prototype.getMeshIndexByID = function (id) {
  let n = this.meshes.length;
  for (let i = 0; i < n; i++) {
    let id_i = this.meshes[i].id;
    if (id_i === id) {
      return i;
    }
  }
  return -1; // -1 signals that no valid index was found for a volume with the given id
};

/**
 * get the index of an overlay by its unique id. unique ids are assigned to the NVImage.id property when a new NVImage is created.
 * @param {string} id the id string to search for
 * @see NiiVue#getVolumeIndexByID
 * @example
 * niivue = new Niivue()
 * niivue.getOverlayIndexByID(someVolume.id)
 */
Niivue.prototype.getOverlayIndexByID = function (id) {
  let n = this.overlays.length;
  for (let i = 0; i < n; i++) {
    let id_i = this.overlays[i].id;
    if (id_i === id) {
      return i;
    }
  }
  return -1; // -1 signals that no valid index was found for an overlay with the given id
};

/**
 * set the index of a volume. This will change it's ordering and appearance if there are multiple volumes loaded.
 * @param {NVImage} volume the volume to update
 * @param {number} [toIndex=0] the index to move the volume to. The default is the background (0 index)
 * @example
 * niivue = new Niivue()
 * niivue.setVolume(someVolume, 1) // move it to the second position in the array of loaded volumes (0 is the first position)
 */
Niivue.prototype.setVolume = function (volume, toIndex = 0) {
  this.volumes.map((v) => {
    log.debug(v.name);
  });
  let numberOfLoadedImages = this.volumes.length;
  if (toIndex > numberOfLoadedImages) {
    return;
  }
  let volIndex = this.getVolumeIndexByID(volume.id);
  if (toIndex === 0) {
    this.volumes.splice(volIndex, 1);
    this.volumes.unshift(volume);
    this.back = this.volumes[0];
    this.overlays = this.volumes.slice(1);
  } else if (toIndex < 0) {
    // -1 to remove a volume
    this.volumes.splice(this.getVolumeIndexByID(volume.id), 1);
    //this.volumes = this.overlays
    this.back = this.volumes[0];
    if (this.volumes.length > 1) {
      this.overlays = this.volumes.slice(1);
    } else {
      this.overlays = [];
    }
  } else {
    this.volumes.splice(volIndex, 1);
    this.volumes.splice(toIndex, 0, volume);
    this.overlays = this.volumes.slice(1);
    this.back = this.volumes[0];
  }
  this.updateGLVolume();
  this.volumes.map((v) => {
    log.debug(v.name);
  });
};

Niivue.prototype.setMesh = function (mesh, toIndex = 0) {
  this.meshes.map((m) => {
    log.debug("MESH: ", m.name);
  });
  let numberOfLoadedMeshes = this.meshes.length;
  if (toIndex > numberOfLoadedMeshes) {
    return;
  }
  let meshIndex = this.getMeshIndexByID(mesh.id);
  if (toIndex === 0) {
    this.meshes.splice(meshIndex, 1);
    this.meshes.unshift(mesh);
  } else if (toIndex < 0) {
    this.meshes.splice(this.getMeshIndexByID(mesh.id), 1);
  } else {
    this.meshes.splice(meshIndex, 1);
    this.meshes.splice(toIndex, 0, mesh);
  }
  this.updateGLVolume();
  this.meshes.map((m) => {
    log.debug(m.name);
  });
};

Niivue.prototype.removeVolume = function (volume) {
  this.setVolume(volume, -1);
};

Niivue.prototype.removeMesh = function (mesh) {
  this.setMesh(mesh, -1);
};

/**
 * Move a volume to the bottom of the stack of loaded volumes. The volume will become the background
 * @param {NVImage} volume the volume to move
 * @example
 * niivue = new Niivue()
 * niivue.moveVolumeToBottom(this.volumes[3]) // move the 4th volume to the 0 position. It will be the new background
 */
Niivue.prototype.moveVolumeToBottom = function (volume) {
  this.setVolume(volume, 0);
};

/**
 * Move a volume up one index position in the stack of loaded volumes. This moves it up one layer
 * @param {NVImage} volume the volume to move
 * @example
 * niivue = new Niivue()
 * niivue.moveVolumeUp(this.volumes[0]) // move the background image to the second index position (it was 0 index, now will be 1)
 */
Niivue.prototype.moveVolumeUp = function (volume) {
  let volIdx = this.getVolumeIndexByID(volume.id);
  this.setVolume(volume, volIdx + 1);
};

/**
 * Move a volume down one index position in the stack of loaded volumes. This moves it down one layer
 * @param {NVImage} volume the volume to move
 * @example
 * niivue = new Niivue()
 * niivue.moveVolumeDown(this.volumes[1]) // move the second image to the background position (it was 1 index, now will be 0)
 */
Niivue.prototype.moveVolumeDown = function (volume) {
  let volIdx = this.getVolumeIndexByID(volume.id);
  this.setVolume(volume, volIdx - 1);
};

/**
 * Move a volume to the top position in the stack of loaded volumes. This will be the top layer
 * @param {NVImage} volume the volume to move
 * @example
 * niivue = new Niivue()
 * niivue.moveVolumeToTop(this.volumes[0]) // move the background image to the top layer position
 */
Niivue.prototype.moveVolumeToTop = function (volume) {
  this.setVolume(volume, this.volumes.length - 1);
};

// not included in public docs
// update mouse position from new mouse down coordinates
// note: no test yet
Niivue.prototype.mouseDown = function mouseDown(x, y) {
  if (this.sliceType != this.sliceTypeRender) return;
  this.mousePos = [x, y];
}; // mouseDown()

// not included in public docs
// note: no test yet
Niivue.prototype.mouseMove = function mouseMove(x, y) {
  if (this.sliceType != this.sliceTypeRender) return;
  this.scene.renderAzimuth += x - this.mousePos[0];
  this.scene.renderElevation += y - this.mousePos[1];
  this.mousePos = [x, y];
  this.drawScene();
}; // mouseMove()

/**
 * convert spherical AZIMUTH, ELEVATION to Cartesian
 * @param {number} azimuth azimuth number
 * @param {number} elevation elevation number
 * @returns {array} the converted [x, y, z] coordinates
 * @example
 * niivue = new Niivue()
 * xyz = niivue.sph2cartDeg(42, 42)
 */
Niivue.prototype.sph2cartDeg = function sph2cartDeg(azimuth, elevation) {
  //convert spherical AZIMUTH,ELEVATION,RANGE to Cartesion
  //see Matlab's [x,y,z] = sph2cart(THETA,PHI,R)
  // reverse with cart2sph
  let Phi = -elevation * (Math.PI / 180);
  let Theta = ((azimuth - 90) % 360) * (Math.PI / 180);
  let ret = [
    Math.cos(Phi) * Math.cos(Theta),
    Math.cos(Phi) * Math.sin(Theta),
    Math.sin(Phi),
  ];
  let len = Math.sqrt(ret[0] * ret[0] + ret[1] * ret[1] + ret[2] * ret[2]);
  if (len <= 0.0) return ret;
  ret[0] /= len;
  ret[1] /= len;
  ret[2] /= len;
  return ret;
}; // sph2cartDeg()

/**
 * update the clip plane orientation in 3D view mode
 * @param {array} azimuthElevationDepth a two component vector. azimuth: camera position in degrees around object, typically 0..360 (or -180..+180). elevation: camera height in degrees, range -90..90
 * @example
 * niivue = new Niivue()
 * niivue.setClipPlane([42, 42])
 */
Niivue.prototype.setClipPlane = function (depthAzimuthElevation) {
  // azimuthElevation is 2 component vector [a, e, d]
  //  azimuth: camera position in degrees around object, typically 0..360 (or -180..+180)
  //  elevation: camera height in degrees, range -90..90
  //  depth: distance of clip plane from center of volume, range 0..~1.73 (e.g. 2.0 for no clip plane)
  let v = this.sph2cartDeg(
    depthAzimuthElevation[1] + 180,
    depthAzimuthElevation[2]
  );
  this.scene.clipPlane = [v[0], v[1], v[2], depthAzimuthElevation[0]];
  this.scene.clipPlaneDepthAziElev = depthAzimuthElevation;
  if (this.sliceType != this.sliceTypeRender) return;
  this.drawScene();
}; // setClipPlane()

/**
 * set the crosshair color
 * @param {array} color an RGBA array. values range from 0 to 1
 * @example
 * niivue = new Niivue()
 * niivue.setCrosshairColor([0, 1, 0, 0.5]) // set crosshair to transparent green
 */
Niivue.prototype.setCrosshairColor = function (color) {
  this.opts.crosshairColor = color;
  this.drawScene();
}; // setCrosshairColor()

/**
 * set the selection box color. A selection box is drawn when you right click and drag to change image intensity
 * @param {array} color an RGBA array. values range from 0 to 1
 * @example
 * niivue = new Niivue()
 * niivue.setSelectionBoxColor([0, 1, 0, 0.5]) // set to transparent green
 */
Niivue.prototype.setSelectionBoxColor = function (color) {
  this.opts.selectionBoxColor = color;
}; // setSelectionBoxColor()

// not included in public docs
Niivue.prototype.sliceScroll2D = function (posChange, x, y, isDelta = true) {
  this.mouseClick(x, y, posChange, isDelta);
}; // sliceScroll2D()

/**
 * set the slice type. This changes the view mode
 * @param {(Niivue.sliceTypeAxial | Niivue.sliceTypeCoronal | Niivue.sliceTypeSagittal | Niivue.sliceTypeMultiplanar | Niivue.sliceTypeRender)} sliceType an enum of slice types to use
 * @example
 * niivue = new Niivue()
 * niivue.setSliceType(Niivue.sliceTypeMultiplanar)
 */
Niivue.prototype.setSliceType = function (st) {
  this.sliceType = st;
  this.drawScene();
  return this;
}; // setSliceType()

/**
 * set the opacity of a volume given by volume index
 * @param {number} volIdx the volume index of the volume to change
 * @param {number} newOpacity the opacity value. valid values range from 0 to 1. 0 will effectively remove a volume from the scene
 * @example
 * niivue = new Niivue()
 * niivue.setOpacity(0, 0.5) // make the first volume transparent
 */
Niivue.prototype.setOpacity = function (volIdx, newOpacity) {
  this.volumes[volIdx].opacity = newOpacity;
  if (volIdx === 0) {
    //background layer opacity set dynamically with shader
    this.drawScene();
    return;
  }
  //all overlays are combined as a single texture, so changing opacity to one requires us to refresh textures
  this.updateGLVolume();
  //
}; // setOpacity()

/**
 * set the scale of the 3D rendering. Larger numbers effectively zoom.
 * @param {number} scale the new scale value
 * @example
 * niivue = new Niivue()
 * niivue.setScale(2) // zoom some
 */
Niivue.prototype.setScale = function (scale) {
  this.volScaleMultiplier = scale;
  this.drawScene();
}; // setScale()

/**
 * set the color of the 3D clip plane
 * @param {array} color the new color. expects an array of RGBA values. values can range from 0 to 1
 * @example
 * niivue = new Niivue()
 * niivue.setClipPlaneColor([1, 1, 1, 0.5]) // white, transparent
 */
Niivue.prototype.setClipPlaneColor = function (color) {
  this.opts.clipPlaneColor = color;
  this.drawScene();
}; // setClipPlaneColor()

// not included in public docs.
// note: marked for removal at some point in the future (this just makes a test sphere)
Niivue.prototype.overlayRGBA = function (volume) {
  let hdr = volume.hdr;
  let vox = hdr.dims[1] * hdr.dims[2] * hdr.dims[3];
  let imgRGBA = new Uint8ClampedArray(vox * 4);
  let radius = 0.2 * Math.min(Math.min(hdr.dims[1], hdr.dims[2]), hdr.dims[3]);
  let halfX = 0.5 * hdr.dims[1];
  let halfY = 0.5 * hdr.dims[2];
  let halfZ = 0.5 * hdr.dims[3];
  let j = 0;
  for (let z = 0; z < hdr.dims[3]; z++) {
    for (let y = 0; y < hdr.dims[2]; y++) {
      for (let x = 0; x < hdr.dims[1]; x++) {
        let dx = Math.abs(x - halfX);
        let dy = Math.abs(y - halfY);
        let dz = Math.abs(z - halfZ);
        let dist = Math.sqrt(dx * dx + dy * dy + dz * dz);
        let v = 0;
        if (dist < radius) v = 255;
        imgRGBA[j++] = 0; //Red
        imgRGBA[j++] = v; //Green
        imgRGBA[j++] = 0; //Blue
        imgRGBA[j++] = v * 0.5; //Alpha
      }
    }
  }
  return imgRGBA;
}; // overlayRGBA()

// not included in public docs
Niivue.prototype.vox2mm = function (XYZ, mtx) {
  let sform = mat.mat4.clone(mtx);
  mat.mat4.transpose(sform, sform);
  let pos = mat.vec4.fromValues(XYZ[0], XYZ[1], XYZ[2], 1);
  mat.vec4.transformMat4(pos, pos, sform);
  let pos3 = mat.vec3.fromValues(pos[0], pos[1], pos[2]);
  return pos3;
}; // vox2mm()

/**
 * clone a volume and return a new volume
 * @param {number} index the index of the volume to clone
 * @returns {NVImage} returns a new volume to work with, but that volume is not added to the canvas
 * @example
 * niivue = new Niivue()
 * niivue.cloneVolume(0)
 */
Niivue.prototype.cloneVolume = function (index) {
  return this.volumes[index].clone();
};

/**
 * load an array of volume objects
 * @param {array} volumeList the array of objects to load. each object must have a resolvable "url" property at a minimum
 * @returns {Niivue} returns the Niivue instance
 * @example
 * niivue = new Niivue()
 * niivue.loadVolumes([{url: 'someImage.nii.gz}, {url: 'anotherImage.nii.gz'}])
 */
Niivue.prototype.loadVolumes = async function (volumeList) {
  this.on("loading", (isLoading) => {
    if (isLoading) {
      this.loadingText = "loading...";
      this.drawScene();
    } else {
      this.loadingText = this.opts.loadingText;
    }
  });
  if (!this.initialized) {
    //await this.init();
  }
  this.volumes = [];
  this.gl.clearColor(0.0, 0.0, 0.0, 1.0);
  this.gl.clear(this.gl.COLOR_BUFFER_BIT);

  this.scene.loading$.next(false);
  // for loop to load all volumes in volumeList
  for (let i = 0; i < volumeList.length; i++) {
    this.scene.loading$.next(true);
    let volume = await NVImage.loadFromUrl(
      volumeList[i].url,
      volumeList[i].name,
      volumeList[i].colorMap,
      volumeList[i].opacity,
      this.opts.trustCalMinMax
    );
    this.scene.loading$.next(false);
    this.addVolume(volume);
    /*
    this.volumes.push(volume);
    if (i === 0) {
      this.back = volume;
    }
    this.overlays = this.volumes.slice(1);
    this.updateGLVolume();
		*/
  } // for
  return this;
}; // loadVolumes()

/**
 * load an array of meshes
 * @param {array} meshList the array of objects to load. each object must have a resolvable "url" property at a minimum
 * @returns {Niivue} returns the Niivue instance
 * @example
 * niivue = new Niivue()
 * niivue.loadMeshes([{url: 'someMesh.gii}])
 */
Niivue.prototype.loadMeshes = async function (meshList) {
  this.on("loading", (isLoading) => {
    if (isLoading) {
      this.loadingText = "loading...";
      this.drawScene();
    } else {
      this.loadingText = this.opts.loadingText;
    }
  });
  if (!this.initialized) {
    //await this.init();
  }
  this.meshes = [];
  this.gl.clearColor(0.0, 0.0, 0.0, 1.0);
  this.gl.clear(this.gl.COLOR_BUFFER_BIT);

  this.scene.loading$.next(false);
  // for loop to load all volumes in volumeList
  for (let i = 0; i < meshList.length; i++) {
    this.scene.loading$.next(true);
    let mesh = await NVMesh.loadFromUrl(
      meshList[i].url,
      this.gl,
      meshList[i].name,
      meshList[i].colorMap,
      meshList[i].opacity,
      meshList[i].rgba255,
      meshList[i].visible
    );
    this.scene.loading$.next(false);
    this.addMesh(mesh);
    //this.meshes.push(mesh);
    //this.updateGLVolume();
  } // for
  //console.log(this.meshes);
  return this;
}; // loadMeshes

Niivue.prototype.loadConnectome = async function (json) {
  this.on("loading", (isLoading) => {
    if (isLoading) {
      this.loadingText = "loading...";
      this.drawScene();
    } else {
      this.loadingText = this.opts.loadingText;
    }
  });
  if (!this.initialized) {
    //await this.init();
  }
  this.meshes = [];
  this.gl.clearColor(0.0, 0.0, 0.0, 1.0);
  this.gl.clear(this.gl.COLOR_BUFFER_BIT);
  this.scene.loading$.next(false);
  // for loop to load all volumes in volumeList
  for (let i = 0; i < 1; i++) {
    this.scene.loading$.next(true);
    let mesh = await NVMesh.loadConnectomeFromJSON(json, this.gl);
    this.scene.loading$.next(false);
    this.addMesh(mesh);
    //this.meshes.push(mesh);
    //this.updateGLVolume();
  } // for
  //console.log(this.meshes);
  return this;
}; // loadMeshes

// not included in public docs
Niivue.prototype.rgbaTex = function (texID, activeID, dims, isInit = false) {
  if (texID) this.gl.deleteTexture(texID);
  texID = this.gl.createTexture();
  this.gl.activeTexture(activeID);
  this.gl.bindTexture(this.gl.TEXTURE_3D, texID);
  this.gl.texParameteri(
    this.gl.TEXTURE_3D,
    this.gl.TEXTURE_MIN_FILTER,
    this.gl.LINEAR
  );
  this.gl.texParameteri(
    this.gl.TEXTURE_3D,
    this.gl.TEXTURE_MAG_FILTER,
    this.gl.LINEAR
  );
  this.gl.texParameteri(
    this.gl.TEXTURE_3D,
    this.gl.TEXTURE_WRAP_R,
    this.gl.CLAMP_TO_EDGE
  );
  this.gl.texParameteri(
    this.gl.TEXTURE_3D,
    this.gl.TEXTURE_WRAP_S,
    this.gl.CLAMP_TO_EDGE
  );
  this.gl.texParameteri(
    this.gl.TEXTURE_3D,
    this.gl.TEXTURE_WRAP_T,
    this.gl.CLAMP_TO_EDGE
  );
  this.gl.pixelStorei(this.gl.UNPACK_ALIGNMENT, 1);
  this.gl.texStorage3D(
    this.gl.TEXTURE_3D,
    1,
    this.gl.RGBA8,
    dims[1],
    dims[2],
    dims[3]
  ); //output background dimensions
  if (isInit) {
    let img8 = new Uint8Array(dims[1] * dims[2] * dims[3] * 4);
    this.gl.texSubImage3D(
      this.gl.TEXTURE_3D,
      0,
      0,
      0,
      0,
      dims[1],
      dims[2],
      dims[3],
      this.gl.RGBA,
      this.gl.UNSIGNED_BYTE,
      img8
    );
  }
  return texID;
}; // rgbaTex()

// not included in public docs
// remove cross origin if not from same domain. From https://webglfundamentals.org/webgl/lessons/webgl-cors-permission.html
Niivue.prototype.requestCORSIfNotSameOrigin = function (img, url) {
  if (new URL(url, window.location.href).origin !== window.location.origin) {
    img.crossOrigin = "";
  }
};

// not included in public docs
Niivue.prototype.loadFontTexture = function (fontUrl) {
  return new Promise((resolve, reject) => {
    let img = new Image();
    img.onload = () => {
      let pngTexture = this.gl.createTexture();
      this.gl.activeTexture(this.gl.TEXTURE3);
      this.gl.bindTexture(this.gl.TEXTURE_2D, pngTexture);
      this.gl.uniform1i(this.fontShader.uniforms["fontTexture"], 3);
      // Set the parameters so we can render any size image.
      this.gl.texParameteri(
        this.gl.TEXTURE_2D,
        this.gl.TEXTURE_WRAP_S,
        this.gl.CLAMP_TO_EDGE
      );
      this.gl.texParameteri(
        this.gl.TEXTURE_2D,
        this.gl.TEXTURE_WRAP_T,
        this.gl.CLAMP_TO_EDGE
      );
      this.gl.texParameteri(
        this.gl.TEXTURE_2D,
        this.gl.TEXTURE_MIN_FILTER,
        this.gl.LINEAR
      );
      this.gl.texParameteri(
        this.gl.TEXTURE_2D,
        this.gl.TEXTURE_MAG_FILTER,
        this.gl.LINEAR
      );
      // Upload the image into the texture.
      this.gl.texImage2D(
        this.gl.TEXTURE_2D,
        0,
        this.gl.RGBA,
        this.gl.RGBA,
        this.gl.UNSIGNED_BYTE,
        img
      );

      resolve(pngTexture);
    };

    img.onerror = reject;

    this.requestCORSIfNotSameOrigin(img, fontUrl);
    img.src = fontUrl;
  });
};

// not included in public docs
Niivue.prototype.initFontMets = function () {
  this.fontMets = [];
  for (let id = 0; id < 256; id++) {
    //clear ASCII codes 0..256
    this.fontMets[id] = {};
    this.fontMets[id].xadv = 0;
    this.fontMets[id].uv_lbwh = [0, 0, 0, 0];
    this.fontMets[id].lbwh = [0, 0, 0, 0];
  }

  this.fontMets.distanceRange = this.fontMetrics.atlas.distanceRange;
  this.fontMets.size = this.fontMetrics.atlas.size;
  let scaleW = this.fontMetrics.atlas.width;
  let scaleH = this.fontMetrics.atlas.height;
  for (let i = 0; i < this.fontMetrics.glyphs.length; i++) {
    let glyph = this.fontMetrics.glyphs[i];
    let id = glyph.unicode;
    this.fontMets[id].xadv = glyph.advance;
    if (glyph.planeBounds === undefined) continue;
    let l = glyph.atlasBounds.left / scaleW;
    let b = (scaleH - glyph.atlasBounds.top) / scaleH;
    let w = (glyph.atlasBounds.right - glyph.atlasBounds.left) / scaleW;
    let h = (glyph.atlasBounds.top - glyph.atlasBounds.bottom) / scaleH;
    this.fontMets[id].uv_lbwh = [l, b, w, h];
    l = glyph.planeBounds.left;
    b = glyph.planeBounds.bottom;
    w = glyph.planeBounds.right - glyph.planeBounds.left;
    h = glyph.planeBounds.top - glyph.planeBounds.bottom;
    this.fontMets[id].lbwh = [l, b, w, h];
  }
};

// not included in public docs
Niivue.prototype.loadFont = async function (
  fontSheetUrl = defaultFontPNG,
  metricsUrl = defaultFontMetrics
) {
  await this.loadFontTexture(fontSheetUrl);
  let response = await fetch(metricsUrl);
  if (!response.ok) {
    throw Error(response.statusText);
  }

  let jsonText = await response.text();
  this.fontMetrics = JSON.parse(jsonText);

  this.initFontMets();

  this.fontShader.use(this.gl);
  this.gl.uniform1i(this.fontShader.uniforms["fontTexture"], 3);
  this.drawScene();
};

// not included in public docs
Niivue.prototype.loadDefaultFont = async function () {
  await this.loadFontTexture(this.DEFAULT_FONT_GLYPH_SHEET);
  this.fontMetrics = this.DEFAULT_FONT_METRICS;
  this.initFontMets();
};

// not included in public docs
Niivue.prototype.initText = async function () {
  // font shader
  //multi-channel signed distance font https://github.com/Chlumsky/msdfgen
  this.fontShader = new Shader(this.gl, vertFontShader, fragFontShader);
  this.fontShader.use(this.gl);

  await this.loadDefaultFont();
  this.drawLoadingText(this.loadingText);
}; // initText()

Niivue.prototype.initText = async function () {
  // font shader
  //multi-channel signed distance font https://github.com/Chlumsky/msdfgen
  this.fontShader = new Shader(this.gl, vertFontShader, fragFontShader);
  this.fontShader.use(this.gl);

  await this.loadDefaultFont();
  this.drawLoadingText(this.loadingText);
}; // initText()

// not included in public docs
Niivue.prototype.init = async function () {
  //initial setup: only at the startup of the component
  // print debug info (gpu vendor and renderer)
  let rendererInfo = this.gl.getExtension("WEBGL_debug_renderer_info");
  let vendor = this.gl.getParameter(rendererInfo.UNMASKED_VENDOR_WEBGL);
  let renderer = this.gl.getParameter(rendererInfo.UNMASKED_RENDERER_WEBGL);
  // await this.loadFont()
  log.info("renderer vendor: ", vendor);
  log.info("renderer: ", renderer);

  this.gl.enable(this.gl.CULL_FACE);
  this.gl.cullFace(this.gl.FRONT);
  this.gl.enable(this.gl.BLEND);
  this.gl.blendFunc(this.gl.SRC_ALPHA, this.gl.ONE_MINUS_SRC_ALPHA);

  // register volume and overlay textures
  this.rgbaTex(this.volumeTexture, this.gl.TEXTURE0, [2, 2, 2, 2], true);
  this.rgbaTex(this.overlayTexture, this.gl.TEXTURE2, [2, 2, 2, 2], true);


  let cubeStrip = [
    0, 1, 0, 1, 1, 0, 0, 1, 1, 1, 1, 1, 1, 0, 1, 1, 1, 0, 1, 0, 0, 0, 1, 0, 0,
    0, 0, 0, 1, 1, 0, 0, 1, 1, 0, 1, 0, 0, 0, 1, 0, 0,
  ];

  this.cuboidVertexBuffer = this.gl.createBuffer();
  this.gl.bindBuffer(this.gl.ARRAY_BUFFER, this.cuboidVertexBuffer);
  this.gl.bufferData(
    this.gl.ARRAY_BUFFER,
    new Float32Array(cubeStrip),
    this.gl.STATIC_DRAW
  );

  //setup generic VAO style sheet:
  this.genericVAO = this.gl.createVertexArray(); //2D slices, fonts, lines
  this.gl.bindVertexArray(this.genericVAO);
  //this.gl.bindBuffer(this.gl.ELEMENT_ARRAY_BUFFER, this.cuboidVertexBuffer); //triangle strip does not need indices
  this.gl.bindBuffer(this.gl.ARRAY_BUFFER, this.cuboidVertexBuffer);
  this.gl.enableVertexAttribArray(0);
  this.gl.vertexAttribPointer(0, 3, this.gl.FLOAT, false, 0, 0);
  this.gl.bindVertexArray(this.unusedVAO); //switch off to avoid tampering with settings
  this.pickingShader = new Shader(
    this.gl,
    vertRenderShader,
    fragVolumePickingShader
  );
  this.pickingShader.use(this.gl);
  this.gl.uniform1i(this.pickingShader.uniforms["volume"], 0);
  //this.gl.uniform1i(pickingShader.uniforms["colormap"], 1); //orient shader applies colormap
  this.gl.uniform1i(this.pickingShader.uniforms["overlay"], 2);
  // slice shader
  this.sliceShader = new Shader(this.gl, vertSliceShader, fragSliceShader);
  this.sliceShader.use(this.gl);
  this.gl.uniform1i(this.sliceShader.uniforms["volume"], 0);
  //this.gl.uniform1i(this.sliceShader.uniforms["colormap"], 1); //orient shader applies colormap
  this.gl.uniform1i(this.sliceShader.uniforms["overlay"], 2);

  // line shader (crosshair)
  this.lineShader = new Shader(this.gl, vertLineShader, fragLineShader);
  // render shader (3D)
  this.renderShader = new Shader(this.gl, vertRenderShader, fragRenderShader);
  this.renderShader.use(this.gl);
  this.gl.uniform1i(this.renderShader.uniforms["volume"], 0);
  //this.gl.uniform1i(this.renderShader.uniforms["colormap"], 1); //orient shader applies colormap
  this.gl.uniform1i(this.renderShader.uniforms["overlay"], 2);

  // colorbar shader
  this.colorbarShader = new Shader(
    this.gl,
    vertColorbarShader,
    fragColorbarShader
  );
  this.colorbarShader.use(this.gl);
  this.gl.uniform1i(this.colorbarShader.uniforms["colormap"], 1);

  // orientation shaders
  this.passThroughShader = new Shader(
    this.gl,
    vertPassThroughShader,
    fragPassThroughShader
  );

  this.orientShaderAtlasU = new Shader(
    this.gl,
    vertOrientShader,
    fragOrientShaderU.concat(fragOrientShaderAtlas)
  );

  this.orientShaderU = new Shader(
    this.gl,
    vertOrientShader,
    fragOrientShaderU.concat(fragOrientShader)
  );
  this.orientShaderI = new Shader(
    this.gl,
    vertOrientShader,
    fragOrientShaderI.concat(fragOrientShader)
  );
  this.orientShaderF = new Shader(
    this.gl,
    vertOrientShader,
    fragOrientShaderF.concat(fragOrientShader)
  );
  this.orientShaderRGBU = new Shader(
    this.gl,
    vertOrientShader,
    fragOrientShaderU.concat(fragRGBOrientShader)
  );

  this.pickingSurfaceShader = new Shader(
    this.gl,
    vertRenderShader,
    fragDepthPickingShader
  );

  // 3D crosshair cylinder
  this.surfaceShader = new Shader(
    this.gl,
    vertSurfaceShader,
    fragSurfaceShader
  );

  //mesh
  this.meshShader = new Shader(this.gl, vertMeshShader, fragMeshShader);
  await this.initText();
  this.updateGLVolume();
  this.initialized = true;
  this.drawScene();
  return this;
}; // init()

/**
 * update the webGL 2.0 scene after making changes to the array of volumes. It's always good to call this method after altering one or more volumes manually (outside of Niivue setter methods)
 * @example
 * niivue = new Niivue()
 * niivue.updateGLVolume()
 */
Niivue.prototype.updateGLVolume = function () {
  //load volume or change contrast
  let visibleLayers = 0;
  let numLayers = this.volumes.length;
  // loop through loading volumes in this.volume
  this.refreshColormaps();
  for (let i = 0; i < numLayers; i++) {
    // avoid trying to refresh a volume that isn't ready
    if (!this.volumes[i].toRAS) {
      continue;
    }
    this.refreshLayers(this.volumes[i], visibleLayers, numLayers);
    visibleLayers++;
  }
  this.drawScene();
}; // updateVolume()

// not included in public docs
Niivue.prototype.refreshLayers = function (overlayItem, layer, numLayers) {
  let hdr = overlayItem.hdr;
  let img = overlayItem.img;
  let opacity = overlayItem.opacity;
  let outTexture = null;
  this.gl.bindVertexArray(this.unusedVAO);
  if (this.crosshairs3D !== null) this.crosshairs3D.mm[0] = NaN; //force crosshairs3D redraw
  let mtx = mat.mat4.clone(overlayItem.toRAS);
  if (layer === 0) {
    this.volumeObject3D = overlayItem.toNiivueObject3D(this.VOLUME_ID, this.gl);
    mat.mat4.invert(mtx, mtx);
    log.debug(`mtx layer ${layer}`, mtx);
    this.back.matRAS = overlayItem.matRAS;
    this.back.dims = overlayItem.dimsRAS;
    this.back.pixDims = overlayItem.pixDimsRAS;
    outTexture = this.rgbaTex(
      this.volumeTexture,
      this.gl.TEXTURE0,
      overlayItem.dimsRAS
    ); //this.back.dims)
    let { volScale, vox } = this.sliceScale(); // slice scale determined by this.back --> the base image layer
    this.volScale = volScale;
    this.vox = vox;
    this.volumeObject3D.scale = volScale;
    this.renderShader.use(this.gl);
    this.gl.uniform3fv(this.renderShader.uniforms["texVox"], vox);
    this.gl.uniform3fv(this.renderShader.uniforms["volScale"], volScale);
    // add shader to object
    let volumeRenderShader = this.renderShader;
    let pickingShader = this.pickingShader;
    pickingShader.use(this.gl);
    this.gl.uniform1i(pickingShader.uniforms["volume"], 0);
    this.gl.uniform1i(pickingShader.uniforms["colormap"], 1);
    this.gl.uniform1i(pickingShader.uniforms["overlay"], 2);
    this.gl.uniform3fv(pickingShader.uniforms["volScale"], volScale);

    log.debug(this.volumeObject3D);
  } else {
    if (this.back.dims === undefined)
      log.error(
        "Fatal error: Unable to render overlay: background dimensions not defined!"
      );
    let f000 = this.mm2frac(overlayItem.mm000); //origin in output space
    let f100 = this.mm2frac(overlayItem.mm100);
    let f010 = this.mm2frac(overlayItem.mm010);
    let f001 = this.mm2frac(overlayItem.mm001);
    f100 = mat.vec3.subtract(f100, f100, f000); // direction of i dimension from origin
    f010 = mat.vec3.subtract(f010, f010, f000); // direction of j dimension from origin
    f001 = mat.vec3.subtract(f001, f001, f000); // direction of k dimension from origin

    mtx = mat.mat4.fromValues(
      f100[0],
      f100[1],
      f100[2],
      f000[0],
      f010[0],
      f010[1],
      f010[2],
      f000[1],
      f001[0],
      f001[1],
      f001[2],
      f000[2],
      0,
      0,
      0,
      1
    );
    mat.mat4.invert(mtx, mtx);
    if (layer === 1) {
      outTexture = this.rgbaTex(
        this.overlayTexture,
        this.gl.TEXTURE2,
        this.back.dims
      );
      this.overlayTextureID = outTexture;
    } else outTexture = this.overlayTextureID;
  }
  let fb = this.gl.createFramebuffer();
  this.gl.bindFramebuffer(this.gl.FRAMEBUFFER, fb);
  this.gl.disable(this.gl.CULL_FACE);
  this.gl.viewport(0, 0, this.back.dims[1], this.back.dims[2]); //output in background dimensions
  this.gl.disable(this.gl.BLEND);
  let tempTex3D = this.gl.createTexture();
  this.gl.activeTexture(this.gl.TEXTURE6); //Temporary 3D Texture
  this.gl.bindTexture(this.gl.TEXTURE_3D, tempTex3D);
  this.gl.texParameteri(
    this.gl.TEXTURE_3D,
    this.gl.TEXTURE_MIN_FILTER,
    this.gl.NEAREST
  );
  this.gl.texParameteri(
    this.gl.TEXTURE_3D,
    this.gl.TEXTURE_MAG_FILTER,
    this.gl.NEAREST
  );
  this.gl.texParameteri(
    this.gl.TEXTURE_3D,
    this.gl.TEXTURE_WRAP_R,
    this.gl.CLAMP_TO_EDGE
  );
  this.gl.texParameteri(
    this.gl.TEXTURE_3D,
    this.gl.TEXTURE_WRAP_S,
    this.gl.CLAMP_TO_EDGE
  );
  this.gl.texParameteri(
    this.gl.TEXTURE_3D,
    this.gl.TEXTURE_WRAP_T,
    this.gl.CLAMP_TO_EDGE
  );
  this.gl.pixelStorei(this.gl.UNPACK_ALIGNMENT, 1);
  //https://webgl2fundamentals.org/webgl/lessons/webgl-data-textures.html
  //https://www.khronos.org/registry/OpenGL-Refpages/es3.0/html/glTexStorage3D.xhtml
  let orientShader = this.orientShaderU;
  if (hdr.datatypeCode === 2) {
    // raw input data
    if (hdr.intent_code === 1002) orientShader = this.orientShaderAtlasU;
    this.gl.texStorage3D(
      this.gl.TEXTURE_3D,
      1,
      this.gl.R8UI,
      hdr.dims[1],
      hdr.dims[2],
      hdr.dims[3]
    );
    this.gl.texSubImage3D(
      this.gl.TEXTURE_3D,
      0,
      0,
      0,
      0,
      hdr.dims[1],
      hdr.dims[2],
      hdr.dims[3],
      this.gl.RED_INTEGER,
      this.gl.UNSIGNED_BYTE,
      img
    );
  } else if (hdr.datatypeCode === 4) {
    this.gl.texStorage3D(
      this.gl.TEXTURE_3D,
      1,
      this.gl.R16I,
      hdr.dims[1],
      hdr.dims[2],
      hdr.dims[3]
    );
    this.gl.texSubImage3D(
      this.gl.TEXTURE_3D,
      0,
      0,
      0,
      0,
      hdr.dims[1],
      hdr.dims[2],
      hdr.dims[3],
      this.gl.RED_INTEGER,
      this.gl.SHORT,
      img
    );
    orientShader = this.orientShaderI;
  } else if (hdr.datatypeCode === 16) {
    this.gl.texStorage3D(
      this.gl.TEXTURE_3D,
      1,
      this.gl.R32F,
      hdr.dims[1],
      hdr.dims[2],
      hdr.dims[3]
    );
    this.gl.texSubImage3D(
      this.gl.TEXTURE_3D,
      0,
      0,
      0,
      0,
      hdr.dims[1],
      hdr.dims[2],
      hdr.dims[3],
      this.gl.RED,
      this.gl.FLOAT,
      img
    );
    orientShader = this.orientShaderF;
  } else if (hdr.datatypeCode === 64) {
    let img32f = new Float32Array();
    img32f = Float32Array.from(img);
    this.gl.texStorage3D(
      this.gl.TEXTURE_3D,
      1,
      this.gl.R32F,
      hdr.dims[1],
      hdr.dims[2],
      hdr.dims[3]
    );
    this.gl.texSubImage3D(
      this.gl.TEXTURE_3D,
      0,
      0,
      0,
      0,
      hdr.dims[1],
      hdr.dims[2],
      hdr.dims[3],
      this.gl.RED,
      this.gl.FLOAT,
      img32f
    );
    orientShader = this.orientShaderF;
  } else if (hdr.datatypeCode === 128) {
    orientShader = this.orientShaderRGBU;
    orientShader.use(this.gl);
    this.gl.uniform1i(orientShader.uniforms["hasAlpha"], false);
    this.gl.texStorage3D(
      this.gl.TEXTURE_3D,
      1,
      this.gl.RGB8UI,
      hdr.dims[1],
      hdr.dims[2],
      hdr.dims[3]
    );
    this.gl.texSubImage3D(
      this.gl.TEXTURE_3D,
      0,
      0,
      0,
      0,
      hdr.dims[1],
      hdr.dims[2],
      hdr.dims[3],
      this.gl.RGB_INTEGER,
      this.gl.UNSIGNED_BYTE,
      img
    );
  } else if (hdr.datatypeCode === 512) {
    this.gl.texStorage3D(
      this.gl.TEXTURE_3D,
      1,
      this.gl.R16UI,
      hdr.dims[1],
      hdr.dims[2],
      hdr.dims[3]
    );
    this.gl.texSubImage3D(
      this.gl.TEXTURE_3D,
      0,
      0,
      0,
      0,
      hdr.dims[1],
      hdr.dims[2],
      hdr.dims[3],
      this.gl.RED_INTEGER,
      this.gl.UNSIGNED_SHORT,
      img
    );
  } else if (hdr.datatypeCode === 2304) {
    orientShader = this.orientShaderRGBU;
    orientShader.use(this.gl);
    this.gl.uniform1i(orientShader.uniforms["hasAlpha"], true);
    this.gl.texStorage3D(
      this.gl.TEXTURE_3D,
      1,
      this.gl.RGBA8UI,
      hdr.dims[1],
      hdr.dims[2],
      hdr.dims[3]
    );
    this.gl.texSubImage3D(
      this.gl.TEXTURE_3D,
      0,
      0,
      0,
      0,
      hdr.dims[1],
      hdr.dims[2],
      hdr.dims[3],
      this.gl.RGBA_INTEGER,
      this.gl.UNSIGNED_BYTE,
      img
    );
  }

  if (overlayItem.global_min === undefined) {
    //only once, first time volume is loaded
    // this.calMinMax(overlayItem, imgRaw);
    overlayItem.calMinMax();
  }
  //blend texture
  let blendTexture = null;

  if (layer > 1) {
    //use pass-through shader to copy previous color to temporary 2D texture
    blendTexture = this.rgbaTex(blendTexture, this.gl.TEXTURE5, this.back.dims);
    this.gl.bindTexture(this.gl.TEXTURE_3D, blendTexture);
    let passShader = this.passThroughShader;
    passShader.use(this.gl);
    this.gl.uniform1i(passShader.uniforms["in3D"], 2); //overlay volume
    for (let i = 0; i < this.back.dims[3]; i++) {
      //output slices
      let coordZ = (1 / this.back.dims[3]) * (i + 0.5);
      this.gl.uniform1f(passShader.uniforms["coordZ"], coordZ);
      this.gl.framebufferTextureLayer(
        this.gl.FRAMEBUFFER,
        this.gl.COLOR_ATTACHMENT0,
        blendTexture,
        0,
        i
      );
      //this.gl.clear(this.gl.DEPTH_BUFFER_BIT); //exhaustive, so not required
      this.gl.drawArrays(this.gl.TRIANGLE_STRIP, 5, 4);
    }
  } else
    blendTexture = this.rgbaTex(blendTexture, this.gl.TEXTURE5, [2, 2, 2, 2]);
  orientShader.use(this.gl);
  this.gl.activeTexture(this.gl.TEXTURE1);
  this.gl.bindTexture(this.gl.TEXTURE_2D, this.colormapTexture);
  this.gl.uniform1f(orientShader.uniforms["cal_min"], overlayItem.cal_min);
  this.gl.uniform1f(orientShader.uniforms["cal_max"], overlayItem.cal_max);
  this.gl.bindTexture(this.gl.TEXTURE_3D, tempTex3D);
  this.gl.uniform1i(orientShader.uniforms["intensityVol"], 6);
  this.gl.uniform1i(orientShader.uniforms["blend3D"], 5);
  this.gl.uniform1i(orientShader.uniforms["colormap"], 1);
  this.gl.uniform1f(orientShader.uniforms["layer"], layer);
  this.gl.uniform1f(orientShader.uniforms["numLayers"], numLayers);
  this.gl.uniform1f(orientShader.uniforms["scl_inter"], hdr.scl_inter);
  this.gl.uniform1f(orientShader.uniforms["scl_slope"], hdr.scl_slope);
  this.gl.uniform1f(orientShader.uniforms["opacity"], opacity);
  this.gl.uniformMatrix4fv(orientShader.uniforms["mtx"], false, mtx);
  if (hdr.intent_code === 1002) {
    let x = 1.0 / this.back.dims[1];
    if (!this.opts.isAtlasOutline) x = -x;
    this.gl.uniform3fv(orientShader.uniforms["xyzFrac"], [
      x,
      1.0 / this.back.dims[2],
      1.0 / this.back.dims[3],
    ]);
  }
  log.debug("back dims: ", this.back.dims);
  for (let i = 0; i < this.back.dims[3]; i++) {
    //output slices
    let coordZ = (1 / this.back.dims[3]) * (i + 0.5);
    this.gl.uniform1f(orientShader.uniforms["coordZ"], coordZ);
    this.gl.framebufferTextureLayer(
      this.gl.FRAMEBUFFER,
      this.gl.COLOR_ATTACHMENT0,
      outTexture,
      0,
      i
    );
    //this.gl.clear(this.gl.DEPTH_BUFFER_BIT); //exhaustive, so not required
    this.gl.drawArrays(this.gl.TRIANGLE_STRIP, 5, 4);
  }
  this.gl.deleteTexture(tempTex3D);
  this.gl.deleteTexture(blendTexture);
  this.gl.viewport(0, 0, this.gl.canvas.width, this.gl.canvas.height);
  this.gl.deleteFramebuffer(fb);

  // set slice scale for render shader
  this.renderShader.use(this.gl);
  let slicescl = this.sliceScale(); // slice scale determined by this.back --> the base image layer
  let vox = slicescl.vox;
  let volScale = slicescl.volScale;
  this.gl.uniform1f(this.renderShader.uniforms["overlays"], this.overlays);
  this.gl.uniform4fv(
    this.renderShader.uniforms["clipPlaneColor"],
    this.opts.clipPlaneColor
  );
  this.gl.uniform1f(
    this.renderShader.uniforms["backOpacity"],
    this.volumes[0].opacity
  );
  this.gl.uniform4fv(
    this.renderShader.uniforms["clipPlane"],
    this.scene.clipPlane
  );
  this.gl.uniform3fv(this.renderShader.uniforms["texVox"], vox);
  this.gl.uniform3fv(this.renderShader.uniforms["volScale"], volScale);
  this.pickingShader.use(this.gl);
  this.gl.uniform1f(this.pickingShader.uniforms["overlays"], this.overlays);
  this.gl.uniform3fv(this.pickingShader.uniforms["texVox"], vox);
  // set overlays for slice shader
  this.sliceShader.use(this.gl);
  this.gl.uniform1f(this.sliceShader.uniforms["overlays"], this.overlays);

  this.updateInterpolation(layer);
  //restore defaults: we have been writing to textures we now want to read from
  this.gl.bindVertexArray(this.hackVAO);
  this.gl.enableVertexAttribArray(0);
  this.gl.bindBuffer(this.gl.ARRAY_BUFFER, this.cuboidVertexBuffer);
  this.gl.vertexAttribPointer(0, 3, this.gl.FLOAT, false, 0, 0);
  this.gl.bindVertexArray(this.unusedVAO);
}; // refreshLayers()

/**
 * query all available color maps that can be applied to volumes
 * @param {boolean} [sort=true] whether or not to sort the returned array
 * @returns {array} an array of colormap strings
 * @example
 * niivue = new Niivue()
 * colormaps = niivue.colorMaps()
 */
Niivue.prototype.colorMaps = function (sort = true) {
  let cm = [];
  for (const [key] of Object.entries(cmaps)) {
    cm.push(key);
  }
  return sort === true ? cm.sort() : cm;
};

/**
 * update the colormap of an image given its ID
 * @param {string} id the ID of the NVImage
 * @param {string} colorMap the name of the colorMap to use
 * @example
 * niivue = new Niivue()
 * niivue.setColorMap(someImage.id, 'red')
 */
Niivue.prototype.setColorMap = function (id, colorMap) {
  let idx = this.getVolumeIndexByID(id);
  this.volumes[idx].colorMap = colorMap;
  this.updateGLVolume();
};

// not included in public docs
Niivue.prototype.colormapFromKey = function (name) {
  let availMaps = this.colorMaps();
  for (let i = 0; i < availMaps.length; i++) {
    let key = availMaps[i];
    if (name.toLowerCase() === key.toLowerCase()) {
      return cmaps[key];
    }
  }
};

// not included in public docs
Niivue.prototype.colormap = function (lutName = "") {
  //function colormap(lutName = "") {
  let defaultLutName = "gray";
  let availMaps = this.colorMaps();
  for (let i = 0; i < availMaps.length; i++) {
    let key = availMaps[i];
    if (lutName.toLowerCase() === key.toLowerCase()) {
      return this.makeLut(
        cmaps[key].R,
        cmaps[key].G,
        cmaps[key].B,
        cmaps[key].A,
        cmaps[key].I
      );
    }
  }
  // if no match the return the default gray lut
  return this.makeLut(
    cmaps[defaultLutName].R,
    cmaps[defaultLutName].G,
    cmaps[defaultLutName].B,
    cmaps[defaultLutName].A,
    cmaps[defaultLutName].I
  );
}; // colormap()

// not included in public docs
Niivue.prototype.refreshColormaps = function () {
  let nLayer = this.volumes.length;
  if (nLayer < 1) return;
  if (this.colormapTexture !== null)
    this.gl.deleteTexture(this.colormapTexture);
  this.colormapTexture = this.gl.createTexture();
  this.gl.activeTexture(this.gl.TEXTURE1);
  this.gl.bindTexture(this.gl.TEXTURE_2D, this.colormapTexture);
  this.gl.texStorage2D(this.gl.TEXTURE_2D, 1, this.gl.RGBA8, 256, nLayer);
  this.gl.texParameteri(
    this.gl.TEXTURE_2D,
    this.gl.TEXTURE_MIN_FILTER,
    this.gl.LINEAR
  );
  this.gl.texParameteri(
    this.gl.TEXTURE_2D,
    this.gl.TEXTURE_MAG_FILTER,
    this.gl.LINEAR
  );
  //this.gl.texParameteri(this.gl.TEXTURE_2D, this.gl.TEXTURE_MIN_FILTER, this.gl.NEAREST);
  //this.gl.texParameteri(this.gl.TEXTURE_2D, this.gl.TEXTURE_MAG_FILTER, this.gl.NEAREST);
  this.gl.texParameteri(
    this.gl.TEXTURE_2D,
    this.gl.TEXTURE_WRAP_R,
    this.gl.CLAMP_TO_EDGE
  );
  this.gl.texParameteri(
    this.gl.TEXTURE_2D,
    this.gl.TEXTURE_WRAP_S,
    this.gl.CLAMP_TO_EDGE
  );
  this.gl.pixelStorei(this.gl.UNPACK_ALIGNMENT, 1);
  let luts = this.colormap(this.volumes[0].colorMap);
  if (nLayer > 1) {
    for (let i = 1; i < nLayer; i++) {
      let lut = this.colormap(this.volumes[i].colorMap);
      let c = new Uint8ClampedArray(luts.length + lut.length);
      c.set(luts);
      c.set(lut, luts.length);
      luts = c;
    } //colorMap
  }
  this.gl.texSubImage2D(
    this.gl.TEXTURE_2D,
    0,
    0,
    0,
    256,
    nLayer,
    this.gl.RGBA,
    this.gl.UNSIGNED_BYTE,
    luts
  );
  return this;
}; // refreshColormaps()

// not included in public docs
Niivue.prototype.makeLut = function (Rs, Gs, Bs, As, Is) {
  //create color lookup table provided arrays of reds, greens, blues, alphas and intensity indices
  //intensity indices should be in increasing order with the first value 0 and the last 255.
  // this.makeLut([0, 255], [0, 0], [0,0], [0,128],[0,255]); //red gradient
  var lut = new Uint8ClampedArray(256 * 4);
  for (var i = 0; i < Is.length - 1; i++) {
    //return a + f * (b - a);
    var idxLo = Is[i];
    var idxHi = Is[i + 1];
    var idxRng = idxHi - idxLo;
    var k = idxLo * 4;
    for (var j = idxLo; j <= idxHi; j++) {
      var f = (j - idxLo) / idxRng;
      lut[k++] = Rs[i] + f * (Rs[i + 1] - Rs[i]); //Red
      lut[k++] = Gs[i] + f * (Gs[i + 1] - Gs[i]); //Green
      lut[k++] = Bs[i] + f * (Bs[i + 1] - Bs[i]); //Blue
      lut[k++] = As[i] + f * (As[i + 1] - As[i]); //Alpha
    }
  }
  return lut;
}; // makeLut()

// not included in public docs
Niivue.prototype.sliceScale = function () {
  var dims = [
    1.0,
    this.back.dims[1] * this.back.pixDims[1],
    this.back.dims[2] * this.back.pixDims[2],
    this.back.dims[3] * this.back.pixDims[3],
  ];
  var longestAxis = Math.max(dims[1], Math.max(dims[2], dims[3]));
  var volScale = [
    dims[1] / longestAxis,
    dims[2] / longestAxis,
    dims[3] / longestAxis,
  ];
  var vox = [this.back.dims[1], this.back.dims[2], this.back.dims[3]];
  return { volScale, vox };
}; // sliceScale()

// not included in public docs
Niivue.prototype.mouseClick = function (x, y, posChange = 0, isDelta = true) {
  var posNow;
  var posFuture;

  this.canvas.focus();

  if (this.sliceType === this.sliceTypeRender) {
    if (posChange === 0) return;
    if (this.scene.clipPlaneDepthAziElev[0] < 1.8) {
      //clipping mode: change clip plane depth
      //if (this.scene.clipPlaneDepthAziElev[0] > 1.8) return;
      let depthAziElev = this.scene.clipPlaneDepthAziElev.slice();
      //bound clip sqrt(3) = 1.73
      if (posChange > 0)
        depthAziElev[0] = Math.min(1.5, depthAziElev[0] + 0.025);
      if (posChange < 0)
        depthAziElev[0] = Math.max(-1.5, depthAziElev[0] - 0.025); //Math.max(-1.7,
      if (depthAziElev[0] !== this.scene.clipPlaneDepthAziElev[0]) {
        this.scene.clipPlaneDepthAziElev = depthAziElev;
        return this.setClipPlane(this.scene.clipPlaneDepthAziElev);
      }
      return;
    }
    if (posChange > 0)
      this.volScaleMultiplier = Math.min(2.0, this.volScaleMultiplier * 1.1);
    if (posChange < 0)
      this.volScaleMultiplier = Math.max(0.5, this.volScaleMultiplier * 0.9);
    this.drawScene();
    return;
  }
  if (
    this.numScreenSlices < 1 ||
    this.gl.canvas.height < 1 ||
    this.gl.canvas.width < 1
  )
    return;
  //mouse click X,Y in screen coordinates, origin at top left
  // webGL clip space L,R,T,B = [-1, 1, 1, 1]
  // n.b. webGL Y polarity reversed
  // https://webglfundamentals.org/webgl/lessons/webgl-fundamentals.html
  for (let i = 0; i < this.numScreenSlices; i++) {
    var axCorSag = this.screenSlices[i].axCorSag;
    if (axCorSag > this.sliceTypeSagittal) continue;
    var ltwh = this.screenSlices[i].leftTopWidthHeight;
    let isMirror = false;
    if (ltwh[2] < 0) {
      isMirror = true;
      ltwh[0] += ltwh[2];
      ltwh[2] = -ltwh[2];
    }
    var fracX = (x - ltwh[0]) / ltwh[2];
    if (isMirror) fracX = 1.0 - fracX;
    var fracY = 1.0 - (y - ltwh[1]) / ltwh[3];
    if (fracX >= 0.0 && fracX < 1.0 && fracY >= 0.0 && fracY < 1.0) {
      //user clicked on slice i
      if (!isDelta) {
        this.scene.crosshairPos[2 - axCorSag] = posChange;
        this.drawScene();
        return;
      }
      if (posChange !== 0) {
        posNow = this.scene.crosshairPos[2 - axCorSag];
        posFuture = posNow + posChange;
        if (posFuture > 1) posFuture = 1;
        if (posFuture < 0) posFuture = 0;
        this.scene.crosshairPos[2 - axCorSag] = posFuture;
        this.drawScene();
        this.scene.location$.next({
          mm: this.frac2mm(this.scene.crosshairPos),
          vox: this.frac2vox(this.scene.crosshairPos),
          frac: this.scene.crosshairPos,
          values: this.volumes.map((v) => {
            let mm = this.frac2mm(this.scene.crosshairPos);
            let vox = v.mm2vox(mm);
            let val = v.getValue(...vox);
            return val;
          }),
        });
        return;
      }
      if (axCorSag === this.sliceTypeAxial) {
        this.scene.crosshairPos[0] = fracX;
        this.scene.crosshairPos[1] = fracY;
      }
      if (axCorSag === this.sliceTypeCoronal) {
        this.scene.crosshairPos[0] = fracX;
        this.scene.crosshairPos[2] = fracY;
      }
      if (axCorSag === this.sliceTypeSagittal) {
        this.scene.crosshairPos[1] = fracX;
        this.scene.crosshairPos[2] = fracY;
      }
      this.drawScene();
      this.scene.location$.next({
        mm: this.frac2mm(this.scene.crosshairPos),
        vox: this.frac2vox(this.scene.crosshairPos),
        frac: this.scene.crosshairPos,
        values: this.volumes.map((v) => {
          let mm = this.frac2mm(this.scene.crosshairPos);
          let vox = v.mm2vox(mm);
          let val = v.getValue(...vox);
          return val;
        }),
      });
      return;
    } else {
      //if click in slice i
      // if x and y are null, likely due to a slider widget sending the posChange (no mouse info in that case)
      if (x === null && y === null) {
        this.scene.crosshairPos[2 - axCorSag] = posChange;
        this.drawScene();
        return;
      }
    }
  } //for i: each slice on screen
}; // mouseClick()

// not included in public docs
Niivue.prototype.drawSelectionBox = function (leftTopWidthHeight) {
  this.lineShader.use(this.gl);
  this.gl.uniform4fv(
    this.lineShader.uniforms["lineColor"],
    this.opts.selectionBoxColor
  );
  this.gl.uniform2fv(this.lineShader.uniforms["canvasWidthHeight"], [
    this.gl.canvas.width,
    this.gl.canvas.height,
  ]);
  this.gl.uniform4f(
    this.lineShader.uniforms["leftTopWidthHeight"],
    leftTopWidthHeight[0],
    leftTopWidthHeight[1],
    leftTopWidthHeight[2],
    leftTopWidthHeight[3]
  );
  this.gl.drawArrays(this.gl.TRIANGLE_STRIP, 5, 4);
};

// not included in public docs
Niivue.prototype.drawColorbar = function (leftTopWidthHeight) {
  if (leftTopWidthHeight[2] <= 0 || leftTopWidthHeight[3] <= 0) return;
  //console.log("bar:", leftTopWidthHeight[0], leftTopWidthHeight[1], leftTopWidthHeight[2], leftTopWidthHeight[3]);
  // if (this.opts.crosshairWidth > 0) {
  // 	//gl.disable(gl.DEPTH_TEST);
  // 	this.lineShader.use(this.gl)
  // 	this.gl.uniform4fv(this.lineShader.uniforms["lineColor"], this.opts.crosshairColor);
  // 	this.gl.uniform2fv(this.lineShader.uniforms["canvasWidthHeight"], [this.gl.canvas.width, this.gl.canvas.height]);
  // 	let ltwh = [leftTopWidthHeight[0]-1, leftTopWidthHeight[1]-1, leftTopWidthHeight[2]+2, leftTopWidthHeight[3]+2];
  // 	this.gl.uniform4f(this.lineShader.uniforms["leftTopWidthHeight"], ltwh[0], ltwh[1], ltwh[2], ltwh[3]);
  // 	this.gl.drawArrays(this.gl.TRIANGLE_STRIP, 5, 4);
  // }
  this.colorbarShader.use(this.gl);
  this.gl.activeTexture(this.gl.TEXTURE1);
  this.gl.bindTexture(this.gl.TEXTURE_2D, this.colormapTexture);
  this.gl.texParameteri(
    this.gl.TEXTURE_2D,
    this.gl.TEXTURE_MIN_FILTER,
    this.gl.NEAREST
  );
  this.gl.texParameteri(
    this.gl.TEXTURE_2D,
    this.gl.TEXTURE_MAG_FILTER,
    this.gl.NEAREST
  );
  this.gl.uniform2fv(this.colorbarShader.uniforms["canvasWidthHeight"], [
    this.gl.canvas.width,
    this.gl.canvas.height,
  ]);
  this.gl.uniform4f(
    this.colorbarShader.uniforms["leftTopWidthHeight"],
    leftTopWidthHeight[0],
    leftTopWidthHeight[1],
    leftTopWidthHeight[2],
    leftTopWidthHeight[3]
  );
  this.gl.drawArrays(this.gl.TRIANGLE_STRIP, 5, 4);
  this.gl.texParameteri(
    this.gl.TEXTURE_2D,
    this.gl.TEXTURE_MIN_FILTER,
    this.gl.LINEAR
  );
  this.gl.texParameteri(
    this.gl.TEXTURE_2D,
    this.gl.TEXTURE_MAG_FILTER,
    this.gl.LINEAR
  );
  //gl.enable(gl.DEPTH_TEST);
}; // drawColorbar()

// not included in public docs
Niivue.prototype.textWidth = function (scale, str) {
  let w = 0;
  var bytes = new TextEncoder().encode(str);
  for (let i = 0; i < str.length; i++)
    w += scale * this.fontMets[bytes[i]].xadv;
  return w;
}; // textWidth()

// not included in public docs
Niivue.prototype.drawChar = function (xy, scale, char) {
  //draw single character, never call directly: ALWAYS call from drawText()
  let metrics = this.fontMets[char];
  let l = xy[0] + scale * metrics.lbwh[0];
  let b = -(scale * metrics.lbwh[1]);
  let w = scale * metrics.lbwh[2];
  let h = scale * metrics.lbwh[3];
  let t = xy[1] + (b - h) + scale;
  this.gl.uniform4f(this.fontShader.uniforms["leftTopWidthHeight"], l, t, w, h);
  this.gl.uniform4fv(
    this.fontShader.uniforms["uvLeftTopWidthHeight"],
    metrics.uv_lbwh
  );
  this.gl.drawArrays(this.gl.TRIANGLE_STRIP, 5, 4);
  return scale * metrics.xadv;
}; // drawChar()

// not included in public docs
Niivue.prototype.drawLoadingText = function (text) {
  this.gl.viewport(0, 0, this.gl.canvas.width, this.gl.canvas.height);
  this.gl.enable(this.gl.CULL_FACE);
  this.drawTextBelow([this.canvas.width / 2, this.canvas.height / 2], text, 3);
  this.canvas.focus();
};

// not included in public docs
Niivue.prototype.drawText = function (xy, str, scale = 1) {
  //to right of x, vertically centered on y
  if (this.opts.textHeight <= 0) return;
  this.fontShader.use(this.gl);
  //let size = this.opts.textHeight * this.gl.canvas.height * scale;
  let size =
    this.opts.textHeight *
    Math.min(this.gl.canvas.height, this.gl.canvas.width) *
    scale;
  this.gl.enable(this.gl.BLEND);
  this.gl.uniform2f(
    this.fontShader.uniforms["canvasWidthHeight"],
    this.gl.canvas.width,
    this.gl.canvas.height
  );
  this.gl.uniform4fv(
    this.fontShader.uniforms["fontColor"],
    this.opts.crosshairColor
  );
  let screenPxRange = (size / this.fontMets.size) * this.fontMets.distanceRange;
  screenPxRange = Math.max(screenPxRange, 1.0); //screenPxRange() must never be lower than 1
  this.gl.uniform1f(this.fontShader.uniforms["screenPxRange"], screenPxRange);
  var bytes = new TextEncoder().encode(str);
  for (let i = 0; i < str.length; i++)
    xy[0] += this.drawChar(xy, size, bytes[i]);
}; // drawText()

// not included in public docs
Niivue.prototype.drawTextRight = function (xy, str, scale = 1) {
  //to right of x, vertically centered on y
  if (this.opts.textHeight <= 0) return;
  xy[1] -= 0.5 * this.opts.textHeight * this.gl.canvas.height;
  this.gl.bindVertexArray(this.genericVAO);
  this.drawText(xy, str, scale);
  this.gl.bindVertexArray(this.unusedVAO);
}; // drawTextRight()

// not included in public docs
Niivue.prototype.drawTextBelow = function (xy, str, scale = 1) {
  //horizontally centered on x, below y
  if (this.opts.textHeight <= 0) return;
  let size = this.opts.textHeight * this.gl.canvas.height * scale;
  xy[0] -= 0.5 * this.textWidth(size, str);
  this.drawText(xy, str, scale);
}; // drawTextBelow()

Niivue.prototype.updateInterpolation = function (layer) {
  let interp = this.gl.LINEAR;
  if (this.opts.isNearestInterpolation) interp = this.gl.NEAREST;
  if (layer === 0)
    this.gl.activeTexture(this.gl.TEXTURE0); //background
  else
    this.gl.activeTexture(this.gl.TEXTURE2);
  this.gl.texParameteri(this.gl.TEXTURE_3D, this.gl.TEXTURE_MIN_FILTER, interp);
  this.gl.texParameteri(this.gl.TEXTURE_3D, this.gl.TEXTURE_MAG_FILTER, interp);
};

Niivue.prototype.setAtlasOutline = function (isOutline) {
  this.opts.isAtlasOutline = isOutline;
  this.updateGLVolume();
  this.drawScene();
}; // setAtlasOutline()

Niivue.prototype.setInterpolation = function (isNearest) {
  this.opts.isNearestInterpolation = isNearest;
  let numLayers = this.volumes.length;
  if (numLayers < 1) return;
  this.updateInterpolation(0);
  if (numLayers > 1) this.updateInterpolation(1);
  this.drawScene();
}; // setInterpolation()

// not included in public docs
Niivue.prototype.draw2D = function (leftTopWidthHeight, axCorSag) {
  this.gl.cullFace(this.gl.FRONT);
  var crossXYZ = [
    this.scene.crosshairPos[0],
    this.scene.crosshairPos[1],
    this.scene.crosshairPos[2],
  ]; //axial: width=i, height=j, slice=k
  if (axCorSag === this.sliceTypeCoronal)
    crossXYZ = [
      this.scene.crosshairPos[0],
      this.scene.crosshairPos[2],
      this.scene.crosshairPos[1],
    ]; //coronal: width=i, height=k, slice=j
  if (axCorSag === this.sliceTypeSagittal)
    crossXYZ = [
      this.scene.crosshairPos[1],
      this.scene.crosshairPos[2],
      this.scene.crosshairPos[0],
    ]; //sagittal: width=j, height=k, slice=i
  let isMirrorLR =
    this.opts.isRadiologicalConvention && axCorSag < this.sliceTypeSagittal;
  this.sliceShader.use(this.gl);
  this.gl.uniform1f(
    this.sliceShader.uniforms["opacity"],
    this.volumes[0].opacity
  );
  this.gl.uniform1i(this.sliceShader.uniforms["axCorSag"], axCorSag);
  this.gl.uniform1f(this.sliceShader.uniforms["slice"], crossXYZ[2]);
  this.gl.uniform2fv(this.sliceShader.uniforms["canvasWidthHeight"], [
    this.gl.canvas.width,
    this.gl.canvas.height,
  ]);
  if (isMirrorLR) {
    this.gl.disable(this.gl.CULL_FACE);
    leftTopWidthHeight[2] = -leftTopWidthHeight[2];
    leftTopWidthHeight[0] = leftTopWidthHeight[0] - leftTopWidthHeight[2];
  }
  this.gl.uniform4f(
    this.sliceShader.uniforms["leftTopWidthHeight"],
    leftTopWidthHeight[0],
    leftTopWidthHeight[1],
    leftTopWidthHeight[2],
    leftTopWidthHeight[3]
  );
  //console.log(leftTopWidthHeight);
  //gl.uniform4f(sliceShader.uniforms["leftTopWidthHeight"], leftTopWidthHeight[0], leftTopWidthHeight[1], leftTopWidthHeight[2], leftTopWidthHeight[3]);
  //gl.drawArrays(gl.TRIANGLE_STRIP, 5, 4);
  this.gl.bindVertexArray(this.genericVAO); //set vertex attributes
  this.gl.drawArrays(this.gl.TRIANGLE_STRIP, 5, 4);
  //record screenSlices to detect mouse click positions
  this.screenSlices[this.numScreenSlices].leftTopWidthHeight =
    leftTopWidthHeight;
  this.screenSlices[this.numScreenSlices].axCorSag = axCorSag;
  this.numScreenSlices += 1;
  if (this.opts.crosshairWidth <= 0.0) return;
  this.lineShader.use(this.gl);
  this.gl.uniform4fv(
    this.lineShader.uniforms["lineColor"],
    this.opts.crosshairColor
  );
  this.gl.uniform2fv(this.lineShader.uniforms["canvasWidthHeight"], [
    this.gl.canvas.width,
    this.gl.canvas.height,
  ]);
  //vertical line of crosshair:
  var xleft = leftTopWidthHeight[0] + leftTopWidthHeight[2] * crossXYZ[0];
  this.gl.uniform4f(
    this.lineShader.uniforms["leftTopWidthHeight"],
    xleft - 0.5 * this.opts.crosshairWidth,
    leftTopWidthHeight[1],
    this.opts.crosshairWidth,
    leftTopWidthHeight[3]
  );
  this.gl.drawArrays(this.gl.TRIANGLE_STRIP, 5, 4);
  //horizontal line of crosshair:
  var xtop =
    leftTopWidthHeight[1] + leftTopWidthHeight[3] * (1.0 - crossXYZ[1]);
  this.gl.uniform4f(
    this.lineShader.uniforms["leftTopWidthHeight"],
    leftTopWidthHeight[0],
    xtop - 0.5 * this.opts.crosshairWidth,
    leftTopWidthHeight[2],
    this.opts.crosshairWidth
  );
  this.gl.drawArrays(this.gl.TRIANGLE_STRIP, 5, 4);
  this.gl.bindVertexArray(this.unusedVAO); //set vertex attributes

  this.gl.enable(this.gl.CULL_FACE);
  if (isMirrorLR)
    this.drawTextRight(
      [
        leftTopWidthHeight[0] + leftTopWidthHeight[2] + 1,
        leftTopWidthHeight[1] + 0.5 * leftTopWidthHeight[3],
      ],
      "R"
    );
  else if (axCorSag < this.sliceTypeSagittal)
    this.drawTextRight(
      [
        leftTopWidthHeight[0] + 1,
        leftTopWidthHeight[1] + 0.5 * leftTopWidthHeight[3],
      ],
      "L"
    );
  if (axCorSag === this.sliceTypeAxial)
    this.drawTextBelow(
      [
        leftTopWidthHeight[0] + 0.5 * leftTopWidthHeight[2],
        leftTopWidthHeight[1] + 1,
      ],
      "A"
    );
  if (axCorSag > this.sliceTypeAxial)
    this.drawTextBelow(
      [
        leftTopWidthHeight[0] + 0.5 * leftTopWidthHeight[2],
        leftTopWidthHeight[1] + 1,
      ],
      "S"
    );
  this.sync();
}; // draw2D()

Niivue.prototype.calculateMvpMatrix = function () {
  function deg2rad(deg) {
    return deg * (Math.PI / 180.0);
  }
  let whratio = this.gl.canvas.clientWidth / this.gl.canvas.clientHeight;
  let projectionMatrix = mat.mat4.create();
  let scale =
    (0.7 * this.volumeObject3D.furthestVertexFromOrigin * 1.0) /
    this.volScaleMultiplier; //2.0 WebGL viewport has range of 2.0 [-1,-1]...[1,1]
  if (whratio < 1)
    //tall window: "portrait" mode, width constrains
    mat.mat4.ortho(
      projectionMatrix,
      -scale,
      scale,
      -scale / whratio,
      scale / whratio,
      0.01,
      scale * 8.0
    );
  //Wide window: "landscape" mode, height constrains
  else
    mat.mat4.ortho(
      projectionMatrix,
      -scale * whratio,
      scale * whratio,
      -scale,
      scale,
      0.01,
      scale * 8.0
    );
  const modelMatrix = mat.mat4.create();
  modelMatrix[0] = -1; //mirror X coordinate
  //push the model away from the camera so camera not inside model
  let translateVec3 = mat.vec3.fromValues(0, 0, -scale * 1.8); // to avoid clipping, >= SQRT(3)
  mat.mat4.translate(modelMatrix, modelMatrix, translateVec3);
  mat.mat4.translate(modelMatrix, modelMatrix, this.volumeObject3D.position);
  //apply elevation
  mat.mat4.rotateX(
    modelMatrix,
    modelMatrix,
    deg2rad(270 - this.scene.renderElevation)
  );
  //apply azimuth
  mat.mat4.rotateZ(
    modelMatrix,
    modelMatrix,
    deg2rad(this.scene.renderAzimuth - 180)
  );
  //translate object to be in center of field of view (e.g. CT brain scans where origin is distant table center)
  mat.mat4.translate(
    modelMatrix,
    modelMatrix,
    this.volumeObject3D.originNegate
  );
  //
  let iModelMatrix = mat.mat4.create();
  mat.mat4.invert(iModelMatrix, modelMatrix);
  let normalMatrix = mat.mat4.create();
  mat.mat4.transpose(normalMatrix, iModelMatrix);
  //this.gl.uniformMatrix4fv(this.meshShader.uniforms["mvpMtx"], false, m);

  // transpose(out, a) → {mat4}
  // invert(out, a)
  //  normalMatrix := modelMatrix.Inverse.Transpose;
  let modelViewProjectionMatrix = mat.mat4.create();
  mat.mat4.multiply(modelViewProjectionMatrix, projectionMatrix, modelMatrix);
  return [modelViewProjectionMatrix, modelMatrix, normalMatrix];
}; // calculateMvpMatrix

// not included in public docs
Niivue.prototype.calculateRayDirection = function () {
  function deg2rad(deg) {
    return deg * (Math.PI / 180.0);
  }
  const modelMatrix = mat.mat4.create();
  modelMatrix[0] = -1; //mirror X coordinate
  //push the model away from the camera so camera not inside model
  //apply elevation
  mat.mat4.rotateX(
    modelMatrix,
    modelMatrix,
    deg2rad(270 - this.scene.renderElevation)
  );
  //apply azimuth
  mat.mat4.rotateZ(
    modelMatrix,
    modelMatrix,
    deg2rad(this.scene.renderAzimuth - 180)
  );
  let oblique = mat.mat4.clone(this.back.obliqueRAS);
  mat.mat4.multiply(modelMatrix, modelMatrix, oblique);
  //from NIfTI spatial coordinates (X=right, Y=anterior, Z=superior) to WebGL (screen X=right,Y=up, Z=depth)
  let projectionMatrix = mat.mat4.fromValues(
    1,
    0,
    0,
    0,
    0,
    -1,
    0,
    0,
    0,
    0,
    -1,
    0,
    0,
    0,
    0,
    1
  );
  let mvpMatrix = mat.mat4.create();
  mat.mat4.multiply(mvpMatrix, projectionMatrix, modelMatrix);
  var inv = mat.mat4.create();
  mat.mat4.invert(inv, mvpMatrix);
  var rayDir4 = mat.vec4.fromValues(0, 0, -1, 1);
  mat.vec4.transformMat4(rayDir4, rayDir4, inv);
  let rayDir = mat.vec3.fromValues(rayDir4[0], rayDir4[1], rayDir4[2]);
  mat.vec3.normalize(rayDir, rayDir);
  //defuzz, avoid divide by zero
  const tiny = 0.00005;
  if (Math.abs(rayDir[0]) < tiny) rayDir[0] = tiny;
  if (Math.abs(rayDir[1]) < tiny) rayDir[1] = tiny;
  if (Math.abs(rayDir[2]) < tiny) rayDir[2] = tiny;
  return rayDir;
}; // calculateRayDirection

// not included in public docs
Niivue.prototype.draw3D = function () {
  let gl = this.gl;
  gl.viewport(0, 0, gl.canvas.width, gl.canvas.height);

  // mvp matrix and ray direction can now be a constant because of world space
  let mvpMatrix, modelMatrix, normalMatrix;
  // eslint-disable-next-line no-unused-vars
  [mvpMatrix, modelMatrix, normalMatrix] = this.calculateMvpMatrix(
    this.volumeObject3D
  );
  const rayDir = this.calculateRayDirection();
  let object3D = this.volumeObject3D;
  // render picking surfaces
  if (this.scene.mouseDepthPicker) {
    //start PICKING: picking shader and reading values is slow
    gl.clear(gl.COLOR_BUFFER_BIT | gl.DEPTH_BUFFER_BIT);
    this.scene.mouseDepthPicker = false;
    if (object3D.isVisible && object3D.isPickable){
      let pickingShader = this.pickingShader;
      pickingShader.use(this.gl);
      gl.enable(gl.CULL_FACE);
      gl.cullFace(gl.FRONT); //TH switch since we L/R flipped in calculateMvpMatrix
      gl.uniformMatrix4fv(pickingShader.uniforms["mvpMtx"], false, mvpMatrix);
      gl.uniform3fv(pickingShader.uniforms["rayDir"],rayDir);
      gl.uniform4fv(pickingShader.uniforms["clipPlane"],this.scene.clipPlane);
      gl.uniform1i(pickingShader.uniforms["id"], object3D.id);
      gl.bindVertexArray(object3D.vao);
      gl.drawElements(object3D.mode, object3D.indexCount, gl.UNSIGNED_SHORT, 0);
      gl.bindVertexArray(this.unusedVAO);
    }
    //check if we have a selected object
    const pixelX = (this.mousePos[0] * gl.canvas.width) / gl.canvas.clientWidth;
    const pixelY =
      gl.canvas.height -
      (this.mousePos[1] * gl.canvas.height) / gl.canvas.clientHeight -
      1;
    const rgbaPixel = new Uint8Array(4);
    gl.readPixels(
      pixelX, // x
      pixelY, // y
      1, // width
      1, // height
      gl.RGBA, // format
      gl.UNSIGNED_BYTE, // type
      rgbaPixel
    ); // typed array to hold result

    this.selectedObjectId = rgbaPixel[3];
    if (this.selectedObjectId === this.VOLUME_ID) {
      this.scene.crosshairPos = new Float32Array(rgbaPixel.slice(0, 3)).map(
        (x) => x / 255.0
      );
    }
    //if (253 === rgbaPixel[3]) { ... clip plane clicked
  } //end PICKING
  gl.clear(gl.COLOR_BUFFER_BIT | gl.DEPTH_BUFFER_BIT);
  if (this.volumeObject3D.isVisible) {
    gl.enable(gl.BLEND);
    gl.blendFunc(gl.SRC_ALPHA, gl.ONE_MINUS_SRC_ALPHA);
    gl.enable(gl.CULL_FACE);
    gl.cullFace(gl.FRONT); //TH switch since we L/R flipped in calculateMvpMatrix
    let shader = this.renderShader;//.use(this.gl);
    shader.use(this.gl);
    gl.uniformMatrix4fv(shader.uniforms["mvpMtx"],false,mvpMatrix);
    gl.uniformMatrix4fv(shader.uniforms["matRAS"],false,this.back.matRAS);
    gl.uniform3fv(shader.uniforms["rayDir"], rayDir);
    gl.uniform4fv(shader.uniforms["clipPlane"], this.scene.clipPlane);
    gl.bindVertexArray(object3D.vao);
    gl.drawElements(object3D.mode, object3D.indexCount, gl.UNSIGNED_SHORT, 0);
    gl.bindVertexArray(this.unusedVAO);
  }

  this.drawCrosshairs3D(true, 1.0);
  this.drawMesh3D(false, 0.35);
  this.drawMesh3D(true, 1.0);
  this.drawCrosshairs3D(false, 0.35);
  let posString =
    "azimuth: " +
    this.scene.renderAzimuth.toFixed(0) +
    " elevation: " +
    this.scene.renderElevation.toFixed(0);
  //bus.$emit('crosshair-pos-change', posString);

  this.sync();
  return posString;
}; // draw3D()

Niivue.prototype.drawMesh3D = function (isDepthTest = true, alpha = 1.0) {
  if (this.meshes.length < 1) return;
  let gl = this.gl;
  let m, modelMtx, normMtx;
  [m, modelMtx, normMtx] = this.calculateMvpMatrix(this.crosshairs3D);
<<<<<<< HEAD
=======
  gl.enable(gl.DEPTH_TEST);
  // let color = [...this.opts.crosshairColor];
  gl.enable(gl.BLEND);
>>>>>>> 8b1a78e1
  gl.blendFunc(gl.SRC_ALPHA, gl.ONE_MINUS_SRC_ALPHA);
  if (isDepthTest) {
    gl.enable(gl.DEPTH_TEST);
    gl.disable(gl.BLEND);
    //gl.depthFunc(gl.LESS); //pass if LESS than incoming value
    gl.depthFunc(gl.GREATER);
  } else {
    gl.disable(gl.DEPTH_TEST);
    gl.enable(gl.BLEND);
    //gl.blendFunc(gl.SRC_ALPHA, gl.ONE_MINUS_SRC_ALPHA);
    gl.depthFunc(gl.ALWAYS);
  }
  gl.disable(gl.CULL_FACE); //show front and back faces
  //Draw the mesh
  this.meshShader.use(this.gl); // set Shader
  //set shader uniforms
  gl.uniformMatrix4fv(this.meshShader.uniforms["mvpMtx"], false, m);
  gl.uniformMatrix4fv(this.meshShader.uniforms["modelMtx"], false, modelMtx);
  gl.uniformMatrix4fv(this.meshShader.uniforms["normMtx"], false, normMtx);
  gl.uniform1f(this.meshShader.uniforms["opacity"], alpha);

  for (let i = 0; i < this.meshes.length; i++) {
    if (this.meshes[i].indexCount < 3) continue;
    gl.bindVertexArray(this.meshes[i].vao);
    gl.drawElements(
      gl.TRIANGLES,
      this.meshes[i].indexCount,
      gl.UNSIGNED_INT,
      0
    );
    gl.bindVertexArray(this.unusedVAO);
  }
}; //drawMesh3D()

Niivue.prototype.drawCrosshairs3D = function (isDepthTest = true, alpha = 1.0) {
  if (!this.opts.show3Dcrosshair) return;
  let gl = this.gl;
  let mm = this.frac2mm(this.scene.crosshairPos);
  // mm = [-20, 0, 30]; // <- set any value here to test
  // generate our crosshairs for the base volume
  if (
    this.crosshairs3D === null ||
    this.crosshairs3D.mm[0] !== mm[0] ||
    this.crosshairs3D.mm[1] !== mm[1] ||
    this.crosshairs3D.mm[2] !== mm[2]
  ) {
    if (this.crosshairs3D !== null) {
      gl.deleteBuffer(this.crosshairs3D.indexBuffer); //TODO: handle in nvimage.js: create once, update with bufferSubData
      gl.deleteBuffer(this.crosshairs3D.vertexBuffer); //TODO: handle in nvimage.js: create once, update with bufferSubData
    }
    let radius = Math.min(
      Math.min(this.back.pixDims[1], this.back.pixDims[2]),
      this.back.pixDims[3]
    );
    this.crosshairs3D = NiivueObject3D.generateCrosshairs(
      this.gl,
      1,
      mm,
      this.volumeObject3D.extentsMin,
      this.volumeObject3D.extentsMax,
      radius
    );
    this.crosshairs3D.minExtent = this.volumeObject3D.minExtent;
    this.crosshairs3D.maxExtent = this.volumeObject3D.maxExtent;
    this.crosshairs3D.mm = mm;
    this.crosshairs3D.originNegate = this.volumeObject3D.originNegate;
    this.crosshairs3D.furthestVertexFromOrigin =
      this.volumeObject3D.furthestVertexFromOrigin;
  }
  let crosshairsShader = this.surfaceShader;
  crosshairsShader.use(this.gl);
  let m, modelMtx, normMtx;
  // eslint-disable-next-line no-unused-vars
  [m, modelMtx, normMtx] = this.calculateMvpMatrix(this.crosshairs3D);
  gl.uniformMatrix4fv(crosshairsShader.uniforms["mvpMtx"], false, m);

  gl.bindBuffer(gl.ELEMENT_ARRAY_BUFFER, this.crosshairs3D.indexBuffer);

  gl.enable(gl.DEPTH_TEST);
  let color = [...this.opts.crosshairColor];
  if (isDepthTest) {
    gl.disable(gl.BLEND);
    //gl.depthFunc(gl.LESS); //pass if LESS than incoming value
    gl.depthFunc(gl.GREATER);
  } else {
    gl.enable(gl.BLEND);
    gl.blendFunc(gl.SRC_ALPHA, gl.ONE_MINUS_SRC_ALPHA);
    gl.depthFunc(gl.ALWAYS);
  }
  color[3] = alpha;
  gl.uniform4fv(crosshairsShader.uniforms["surfaceColor"], color);
  gl.bindVertexArray(this.crosshairs3D.vao);
  gl.drawElements(
    gl.TRIANGLES,
    this.crosshairs3D.indexCount,
    gl.UNSIGNED_SHORT,
    0
  );
  gl.bindVertexArray(this.unusedVAO); // https://stackoverflow.com/questions/43904396/are-we-not-allowed-to-bind-gl-array-buffer-and-vertex-attrib-array-to-0-in-webgl
}; //drawCrosshairs3D()

// not included in public docs
Niivue.prototype.mm2frac = function (mm, volIdx = 0) {
  //given mm, return volume fraction
  //convert from object space in millimeters to normalized texture space XYZ= [0..1, 0..1 ,0..1]
  let mm4 = mat.vec4.fromValues(mm[0], mm[1], mm[2], 1);
  let d = this.volumes[volIdx].hdr.dims;
  let frac = [0, 0, 0];
  if (typeof d === "undefined") {
    return frac;
  }
  if (d[1] < 1 || d[2] < 1 || d[3] < 1) return frac;
  let sform = mat.mat4.clone(this.volumes[volIdx].matRAS);
  mat.mat4.transpose(sform, sform);
  mat.mat4.invert(sform, sform);
  mat.vec4.transformMat4(mm4, mm4, sform);
  frac[0] = (mm4[0] + 0.5) / d[1];
  frac[1] = (mm4[1] + 0.5) / d[2];
  frac[2] = (mm4[2] + 0.5) / d[3];
  return frac;
}; // mm2frac()

// not included in public docs
Niivue.prototype.vox2frac = function (vox, volIdx = 0) {
  //convert from  0-index voxel space [0..dim[1]-1, 0..dim[2]-1, 0..dim[3]-1] to normalized texture space XYZ= [0..1, 0..1 ,0..1]
  //consider dimension with 3 voxels, the voxel centers are at 0.25, 0.5, 0.75 corresponding to 0,1,2
  let frac = [
    (vox[0] + 0.5) / this.volumes[volIdx].hdr.dims[1],
    (vox[1] + 0.5) / this.volumes[volIdx].hdr.dims[2],
    (vox[2] + 0.5) / this.volumes[volIdx].hdr.dims[3],
  ];
  return frac;
}; // vox2frac()

// not included in public docs
Niivue.prototype.frac2vox = function (frac, volIdx = 0) {
  //convert from normalized texture space XYZ= [0..1, 0..1 ,0..1] to 0-index voxel space [0..dim[1]-1, 0..dim[2]-1, 0..dim[3]-1]
  //consider dimension with 3 voxels, the voxel centers are at 0.25, 0.5, 0.75 corresponding to 0,1,2
  let vox = [
    Math.round(frac[0] * this.volumes[volIdx].hdr.dims[1] - 0.5),
    Math.round(frac[1] * this.volumes[volIdx].hdr.dims[2] - 0.5),
    Math.round(frac[2] * this.volumes[volIdx].hdr.dims[3] - 0.5),
  ];
  return vox;
}; // frac2vox()

// not included in public docs
Niivue.prototype.frac2mm = function (frac, volIdx = 0) {
  //convert from normalized texture space XYZ= [0..1, 0..1 ,0..1] to object space in millimeters
  let pos = mat.vec4.fromValues(frac[0], frac[1], frac[2], 1);
  //let d = overlayItem.hdr.dims;
  let dim = mat.vec4.fromValues(
    this.volumes[volIdx].dimsRAS[1],
    this.volumes[volIdx].dimsRAS[2],
    this.volumes[volIdx].dimsRAS[3],
    1
  );
  let sform = mat.mat4.clone(this.volumes[volIdx].matRAS);
  mat.mat4.transpose(sform, sform);
  mat.vec4.mul(pos, pos, dim);
  let shim = mat.vec4.fromValues(-0.5, -0.5, -0.5, 0); //bitmap with 5 voxels scaled 0..1, voxel centers are 0.1,0.3,0.5,0.7,0.9
  mat.vec4.add(pos, pos, shim);
  mat.vec4.transformMat4(pos, pos, sform);
  return pos;
}; // frac2mm()

// not included in public docs
Niivue.prototype.canvasPos2frac = function (canvasPos) {
  let x, y, z;

  // convert canvas pos to normalized texture space
  for (let i = 0; i < this.numScreenSlices; i++) {
    var axCorSag = this.screenSlices[i].axCorSag;
    if (axCorSag > this.sliceTypeSagittal) continue;

    var ltwh = this.screenSlices[i].leftTopWidthHeight;
    let isMirror = false;
    if (ltwh[2] < 0) {
      isMirror = true;
      ltwh[0] += ltwh[2];
      ltwh[2] = -ltwh[2];
    }

    var fracX = (canvasPos[0] - ltwh[0]) / ltwh[2];
    if (isMirror) {
      fracX = 1.0 - fracX;
    }

    var fracY = 1.0 - (canvasPos[1] - ltwh[1]) / ltwh[3];
    if (fracX >= 0.0 && fracX < 1.0 && fracY >= 0.0 && fracY < 1.0) {
      // this is the slice the user right clicked in
      switch (axCorSag) {
        case this.sliceTypeAxial:
          break;
        case this.sliceTypeCoronal:
          break;
        default:
      }

      if (axCorSag === this.sliceTypeAxial) {
        x = fracX;
        y = fracY;
        z = this.scene.crosshairPos[2];
      }
      if (axCorSag === this.sliceTypeCoronal) {
        x = fracX;
        y = this.scene.crosshairPos[1];
        z = fracY;
      }
      if (axCorSag === this.sliceTypeSagittal) {
        x = this.scene.crosshairPos[0];
        y = fracX;
        z = fracY;
      }

      break;
    }
  }

  return [x, y, z];
}; // canvas2frac

// not included in public docs
// note: we also have a "sliceScale" method, which could be confusing
Niivue.prototype.scaleSlice = function (w, h) {
  let scalePix = this.gl.canvas.clientWidth / w;
  if (h * scalePix > this.gl.canvas.clientHeight)
    scalePix = this.gl.canvas.clientHeight / h;
  //canvas space is 0,0...w,h with origin at upper left
  let wPix = w * scalePix;
  let hPix = h * scalePix;
  let leftTopWidthHeight = [
    (this.gl.canvas.clientWidth - wPix) * 0.5,
    (this.gl.canvas.clientHeight - hPix) * 0.5,
    wPix,
    hPix,
  ];
  //let leftTopWidthHeight = [(gl.canvas.clientWidth-wPix) * 0.5, 80, wPix, hPix];
  return leftTopWidthHeight;
}; // scaleSlice()

// not included in public docs
Niivue.prototype.drawScene = function () {
  if (!this.initialized) {
    return; // do not do anything until we are initialized (init will call drawScene).
  }

  this.gl.clearColor(
    this.opts.backColor[0],
    this.opts.backColor[1],
    this.opts.backColor[2],
    this.opts.backColor[3]
  );
  this.gl.clear(this.gl.COLOR_BUFFER_BIT);
  let posString = "";
  if (
    this.volumes.length === 0 ||
    typeof this.volumes[0].dims === "undefined"
  ) {
    this.drawLoadingText(this.loadingText);
    return;
  }

  if (this.sliceType === this.sliceTypeRender) {
    //draw rendering
    if (this.isDragging && this.scene.clipPlaneDepthAziElev[0] < 1.8) {
      //if (this.scene.clipPlaneDepthAziElev[0] > 1.8) return;
      let x = this.dragStart[0] - this.dragEnd[0];
      let y = this.dragStart[1] - this.dragEnd[1];
      let depthAziElev = this.dragClipPlaneStartDepthAziElev.slice();
      depthAziElev[1] -= x;
      depthAziElev[1] = depthAziElev[1] % 360;
      depthAziElev[2] += y;
      //gimbal lock: these next two lines could be changed - when we go over the pole, the Azimuth reverses
      if (depthAziElev[2] > 90) depthAziElev[2] = 90;
      if (depthAziElev[2] < -90) depthAziElev[2] = -90;
      if (
        depthAziElev[1] !== this.scene.clipPlaneDepthAziElev[1] ||
        depthAziElev[2] !== this.scene.clipPlaneDepthAziElev[2]
      ) {
        this.scene.clipPlaneDepthAziElev = depthAziElev;
        return this.setClipPlane(this.scene.clipPlaneDepthAziElev);
      }
    }
    return this.draw3D();
  }
  let { volScale } = this.sliceScale();
  this.gl.viewport(0, 0, this.gl.canvas.width, this.gl.canvas.height);
  this.numScreenSlices = 0;
  if (this.sliceType === this.sliceTypeAxial) {
    //draw axial
    let leftTopWidthHeight = this.scaleSlice(volScale[0], volScale[1]);
    this.draw2D(leftTopWidthHeight, 0);
  } else if (this.sliceType === this.sliceTypeCoronal) {
    //draw coronal
    let leftTopWidthHeight = this.scaleSlice(volScale[0], volScale[2]);
    this.draw2D(leftTopWidthHeight, 1);
  } else if (this.sliceType === this.sliceTypeSagittal) {
    //draw sagittal
    let leftTopWidthHeight = this.scaleSlice(volScale[1], volScale[2]);
    this.draw2D(leftTopWidthHeight, 2);
  } else {
    //sliceTypeMultiplanar
    let ltwh = this.scaleSlice(
      volScale[0] + volScale[1],
      volScale[1] + volScale[2]
    );
    let wX = (ltwh[2] * volScale[0]) / (volScale[0] + volScale[1]);
    let ltwh3x1 = this.scaleSlice(
      volScale[0] + volScale[0] + volScale[1],
      Math.max(volScale[1], volScale[2])
    );
    let wX1 =
      (ltwh3x1[2] * volScale[0]) / (volScale[0] + volScale[0] + volScale[1]);
    if (wX1 > wX) {
      let pixScale = wX1 / volScale[0];
      let hY1 = volScale[1] * pixScale;
      let hZ1 = volScale[2] * pixScale;
      //draw axial
      this.draw2D([ltwh3x1[0], ltwh3x1[1], wX1, hY1], 0);
      //draw coronal
      this.draw2D([ltwh3x1[0] + wX1, ltwh3x1[1], wX1, hZ1], 1);
      //draw sagittal
      this.draw2D([ltwh3x1[0] + wX1 + wX1, ltwh3x1[1], hY1, hZ1], 2);
    } else {
      let wY = ltwh[2] - wX;
      let hY = (ltwh[3] * volScale[1]) / (volScale[1] + volScale[2]);
      let hZ = ltwh[3] - hY;
      //draw axial
      this.draw2D([ltwh[0], ltwh[1] + hZ, wX, hY], 0);
      //draw coronal
      this.draw2D([ltwh[0], ltwh[1], wX, hZ], 1);
      //draw sagittal
      this.draw2D([ltwh[0] + wX, ltwh[1], wY, hZ], 2);
      //draw colorbar (optional) // TODO currently only drawing one colorbar, there may be one per overlay + one for the background
      var margin = this.opts.colorBarMargin * hY;
      this.drawColorbar([
        ltwh[0] + wX + margin,
        ltwh[1] + hZ + margin,
        wY - margin - margin,
        hY * this.opts.colorbarHeight,
      ]);
      // drawTextBelow(gl, [ltwh[0]+ wX + (wY * 0.5), ltwh[1] + hZ + margin + hY * colorbarHeight], "Syzygy"); //DEMO
    }
  }

  if (this.isDragging && this.sliceType !== this.sliceTypeRender) {
    let width = Math.abs(this.dragStart[0] - this.dragEnd[0]);
    let height = Math.abs(this.dragStart[1] - this.dragEnd[1]);

    this.drawSelectionBox([
      Math.min(this.dragStart[0], this.dragEnd[0]),
      Math.min(this.dragStart[1], this.dragEnd[1]),
      width,
      height,
    ]);
  }

  const pos = this.frac2mm([
    this.scene.crosshairPos[0],
    this.scene.crosshairPos[1],
    this.scene.crosshairPos[2],
  ]);
  posString =
    pos[0].toFixed(2) + "×" + pos[1].toFixed(2) + "×" + pos[2].toFixed(2);
  this.gl.finish();
  // temporary event bus mechanism. It uses Vue, but it would be ideal to divorce vue from this gl code.
  //bus.$emit('crosshair-pos-change', posString);
  return posString;
}; // drawScene()<|MERGE_RESOLUTION|>--- conflicted
+++ resolved
@@ -2940,12 +2940,9 @@
   let gl = this.gl;
   let m, modelMtx, normMtx;
   [m, modelMtx, normMtx] = this.calculateMvpMatrix(this.crosshairs3D);
-<<<<<<< HEAD
-=======
   gl.enable(gl.DEPTH_TEST);
   // let color = [...this.opts.crosshairColor];
   gl.enable(gl.BLEND);
->>>>>>> 8b1a78e1
   gl.blendFunc(gl.SRC_ALPHA, gl.ONE_MINUS_SRC_ALPHA);
   if (isDepthTest) {
     gl.enable(gl.DEPTH_TEST);
