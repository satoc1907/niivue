--- conflicted
+++ resolved
@@ -637,13 +637,11 @@
   return bytes;
 };
 
-<<<<<<< HEAD
 NVImage.prototype.getValue = function (x, y, z) {
   const { nx, ny } = this.getImageMetadata();
   return this.img[x + y * nx + z * nx * ny];
-  
-=======
->>>>>>> 4febf160
+};
+
 /**
  * @typedef {Object} NVImage~Extents
  * @property {number[]} min - min bounding point
@@ -741,7 +739,6 @@
   // } else {
   //   cuboid = this.method1();
   // }
-  
 
   let left = cuboid.left;
   let right = cuboid.right;
